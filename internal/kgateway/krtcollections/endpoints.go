--- conflicted
+++ resolved
@@ -87,10 +87,9 @@
 }
 
 func NewK8sEndpoints(ctx context.Context, inputs EndpointsInputs) krt.Collection[ir.EndpointsForBackend] {
-<<<<<<< HEAD
 	metricsRecorder := NewCollectionMetricsRecorder("K8sEndpoints")
 
-	c := krt.NewCollection(inputs.Backends, transformK8sEndpoints(ctx, inputs, metricsRecorder), inputs.KrtOpts.ToOptions("K8sEndpoints")...)
+	c := krt.NewCollection(inputs.Backends, transformK8sEndpoints(inputs, metricsRecorder), inputs.KrtOpts.ToOptions("K8sEndpoints")...)
 
 	metrics.RegisterEvents(c, func(o krt.Event[ir.EndpointsForBackend]) {
 		namespace := o.Latest().ClusterName
@@ -126,16 +125,9 @@
 	return c
 }
 
-func transformK8sEndpoints(ctx context.Context,
-	inputs EndpointsInputs,
+func transformK8sEndpoints(inputs EndpointsInputs,
 	metricsRecorder CollectionMetricsRecorder,
 ) func(kctx krt.HandlerContext, backend ir.BackendObjectIR) *ir.EndpointsForBackend {
-=======
-	return krt.NewCollection(inputs.Backends, transformK8sEndpoints(inputs), inputs.KrtOpts.ToOptions("K8sEndpoints")...)
-}
-
-func transformK8sEndpoints(inputs EndpointsInputs) func(kctx krt.HandlerContext, backend ir.BackendObjectIR) *ir.EndpointsForBackend {
->>>>>>> f9bc60b1
 	augmentedPods := inputs.Pods
 
 	return func(kctx krt.HandlerContext, backend ir.BackendObjectIR) *ir.EndpointsForBackend {
@@ -339,20 +331,8 @@
 		}
 		// If the endpoint port is not named, it implies that
 		// the kube service only has a single unnamed port as well.
-<<<<<<< HEAD
-		switch {
-		case singlePortService:
-			port = uint32(*p.Port)
-		case p.Name != nil && *p.Name == kubeServicePort.Name:
-			port = uint32(*p.Port)
-		}
-
-		if port != 0 {
-			break
-=======
 		if singlePortService || (p.Name != nil && *p.Name == kubeServicePort.Name) {
 			return uint32(*p.Port)
->>>>>>> f9bc60b1
 		}
 	}
 
