package routepolicy

import (
	"context"
	"encoding/json"
	"errors"
	"fmt"
	"strconv"
	"time"

	ratelimitv3 "github.com/envoyproxy/go-control-plane/envoy/config/ratelimit/v3"
	exteniondynamicmodulev3 "github.com/envoyproxy/go-control-plane/envoy/extensions/dynamic_modules/v3"
	dynamicmodulesv3 "github.com/envoyproxy/go-control-plane/envoy/extensions/filters/http/dynamic_modules/v3"
	envoy_ext_proc_v3 "github.com/envoyproxy/go-control-plane/envoy/extensions/filters/http/ext_proc/v3"
	localratelimitv3 "github.com/envoyproxy/go-control-plane/envoy/extensions/filters/http/local_ratelimit/v3"
	ratev3 "github.com/envoyproxy/go-control-plane/envoy/extensions/filters/http/ratelimit/v3"
	envoyhttp "github.com/envoyproxy/go-control-plane/envoy/extensions/filters/network/http_connection_manager/v3"
	"google.golang.org/protobuf/proto"
	"google.golang.org/protobuf/types/known/durationpb"
	skubeclient "istio.io/istio/pkg/config/schema/kubeclient"
	"istio.io/istio/pkg/kube/kclient"
	"istio.io/istio/pkg/kube/krt"
	metav1 "k8s.io/apimachinery/pkg/apis/meta/v1"
	"k8s.io/apimachinery/pkg/runtime"
	"k8s.io/apimachinery/pkg/runtime/schema"
	"k8s.io/apimachinery/pkg/watch"

	envoy_core_v3 "github.com/envoyproxy/go-control-plane/envoy/config/core/v3"
	envoy_config_listener_v3 "github.com/envoyproxy/go-control-plane/envoy/config/listener/v3"
	routeconfv3 "github.com/envoyproxy/go-control-plane/envoy/config/route/v3"
	routev3 "github.com/envoyproxy/go-control-plane/envoy/config/route/v3"
	envoy_ext_authz_v3 "github.com/envoyproxy/go-control-plane/envoy/extensions/filters/http/ext_authz/v3"
	envoy_matcher_v3 "github.com/envoyproxy/go-control-plane/envoy/type/matcher/v3"

	apiannotations "github.com/kgateway-dev/kgateway/v2/api/annotations"
	"github.com/kgateway-dev/kgateway/v2/api/v1alpha1"
	"github.com/kgateway-dev/kgateway/v2/internal/kgateway/extensions2/common"
	extensionsplug "github.com/kgateway-dev/kgateway/v2/internal/kgateway/extensions2/plugin"
	"github.com/kgateway-dev/kgateway/v2/internal/kgateway/extensions2/pluginutils"
	"github.com/kgateway-dev/kgateway/v2/internal/kgateway/ir"
	"github.com/kgateway-dev/kgateway/v2/internal/kgateway/krtcollections"
	"github.com/kgateway-dev/kgateway/v2/internal/kgateway/plugins"
	"github.com/kgateway-dev/kgateway/v2/internal/kgateway/policy"
	"github.com/kgateway-dev/kgateway/v2/internal/kgateway/utils"
	"github.com/kgateway-dev/kgateway/v2/internal/kgateway/wellknown"
	"github.com/kgateway-dev/kgateway/v2/pkg/client/clientset/versioned"

	// TODO(nfuden): remove once rustformations are able to be used in a production environment
	transformationpb "github.com/solo-io/envoy-gloo/go/config/filter/http/transformation/v2"
	"github.com/solo-io/go-utils/contextutils"
)

const (
<<<<<<< HEAD
	transformationFilterNamePrefix        = "transformation"
	extAuthGlobalDisableFilterName        = "global_disable/ext_auth"
	extAuthGlobalDisableFilterKey         = "global_disable/ext_auth"
	rustformationFilterNamePrefix         = "dynamic_modules/simple_mutations"
	metadataRouteTransformation           = "transformation/helper"
	extauthFilterNamePrefix               = "ext_auth"
	localRateLimitFilterNamePrefix        = "ratelimit/local"
	localRateLimitStatPrefix              = "http_local_rate_limiter"
	transformationFilterMetadataNamespace = "io.solo.transformation" // TODO: remove this as we move onto rustformations and off envoy-gloo
	rateLimitFilterNamePrefix             = "ratelimit"
=======
	transformationFilterNamePrefix              = "transformation"
	extAuthGlobalDisableFilterName              = "global_disable/ext_auth"
	extAuthGlobalDisableFilterMetadataNamespace = "dev.kgateway.disable_ext_auth"
	extAuthGlobalDisableKey                     = "extauth_disable"
	rustformationFilterNamePrefix               = "dynamic_modules/simple_mutations"
	metadataRouteTransformation                 = "transformation/helper"
	extauthFilterNamePrefix                     = "ext_auth"
	localRateLimitFilterNamePrefix              = "ratelimit/local"
	localRateLimitStatPrefix                    = "http_local_rate_limiter"
>>>>>>> 9b2f9a5a
)

func extAuthFilterName(name string) string {
	if name == "" {
		return extauthFilterNamePrefix
	}
	return fmt.Sprintf("%s/%s", extauthFilterNamePrefix, name)
}

func extProcFilterName(name string) string {
	if name == "" {
		return extauthFilterNamePrefix
	}
	return fmt.Sprintf("%s/%s", "ext_proc", name)
}

type trafficPolicy struct {
	ct   time.Time
	spec trafficPolicySpecIr
}

type ExtprocIR struct {
	provider        *trafficPolicyGatewayExtensionIR
	ExtProcPerRoute *envoy_ext_proc_v3.ExtProcPerRoute
}

func (e *ExtprocIR) Equals(other *ExtprocIR) bool {
	if e == nil && other == nil {
		return true
	}
	if e == nil || other == nil {
		return false
	}

	if !proto.Equal(e.ExtProcPerRoute, other.ExtProcPerRoute) {
		return false
	}

	// Compare providers
	if e.provider == nil && other.provider == nil {
		return true
	}
	if e.provider == nil || other.provider == nil {
		return false
	}

	return e.provider.Equals(*other.provider)
}

type trafficPolicySpecIr struct {
	AI        *AIPolicyIR
	ExtProc   *ExtprocIR
	transform *transformationpb.RouteTransformations
	// rustformation is currently a *dynamicmodulesv3.DynamicModuleFilter, but can potentially change at some point
	// in the future so we use proto.Message here
	rustformation              proto.Message
	rustformationStringToStash string
	extAuth                    *extAuthIR
	localRateLimit             *localratelimitv3.LocalRateLimit
	rateLimit                  *ratev3.RateLimit        //  Rate limiting filter configuration
	rateLimitActions           []*routeconfv3.RateLimit // Rate limit descriptors for routes/vhosts
	errors                     []error
}

func (d *trafficPolicy) CreationTime() time.Time {
	return d.ct
}

func (d *trafficPolicy) Equals(in any) bool {
	d2, ok := in.(*trafficPolicy)
	if !ok {
		return false
	}

	if d.ct != d2.ct {
		return false
	}
	if !proto.Equal(d.spec.transform, d2.spec.transform) {
		return false
	}
	if !proto.Equal(d.spec.rustformation, d2.spec.rustformation) {
		return false
	}

	// AI equality checks
	if d.spec.AI != nil && d2.spec.AI != nil {
		if d.spec.AI.AISecret != nil && d2.spec.AI.AISecret != nil && !d.spec.AI.AISecret.Equals(*d2.spec.AI.AISecret) {
			return false
		}
		if (d.spec.AI.AISecret != nil) != (d2.spec.AI.AISecret != nil) {
			return false
		}
		if !proto.Equal(d.spec.AI.Extproc, d2.spec.AI.Extproc) {
			return false
		}
		if !proto.Equal(d.spec.AI.Transformation, d2.spec.AI.Transformation) {
			return false
		}
	} else if d.spec.AI != d2.spec.AI {
		// If one of the AI IR values is nil and the other isn't, not equal
		return false
	}

	if !d.spec.extAuth.Equals(d2.spec.extAuth) {
		return false
	}

	if !d.spec.ExtProc.Equals(d2.spec.ExtProc) {
		return false
	}

	if !proto.Equal(d.spec.localRateLimit, d2.spec.localRateLimit) {
		return false
	}

	return true
}

type trafficPolicyGatewayExtensionIR struct {
	name    string
	extType v1alpha1.GatewayExtensionType

	extAuth   *envoy_ext_authz_v3.ExtAuthz
	extProc   *envoy_ext_proc_v3.ExternalProcessor
	rateLimit *ratev3.RateLimit
	err       error
}

// ResourceName returns the unique name for this extension.
func (e trafficPolicyGatewayExtensionIR) ResourceName() string {
	return e.name
}

func (e trafficPolicyGatewayExtensionIR) Equals(other trafficPolicyGatewayExtensionIR) bool {
	if e.extType != other.extType {
		return false
	}

	if !proto.Equal(e.extAuth, other.extAuth) {
		return false
	}
	if !proto.Equal(e.extProc, other.extProc) {
		return false
	}
	if !proto.Equal(e.rateLimit, other.rateLimit) {
		return false
	}

	// Compare providers
	if e.err == nil && other.err == nil {
		return true
	}
	if e.err == nil || other.err == nil {
		return false
	}

	return e.err.Error() == other.err.Error()
}

type providerWithFromListener struct {
	provider     *trafficPolicyGatewayExtensionIR
	fromListener bool
}

type trafficPolicyPluginGwPass struct {
	setTransformationInChain bool // TODO(nfuden): make this multi stage
	// TODO(nfuden): dont abuse httplevel filter in favor of route level
	rustformationStash map[string]string
	listenerTransform  *transformationpb.RouteTransformations
	ir.UnimplementedProxyTranslationPass
	localRateLimitInChain *localratelimitv3.LocalRateLimit
	extAuthPerProvider    map[string]providerWithFromListener
	extProcPerProvider    map[string]providerWithFromListener
	rateLimitConfig       *ratev3.RateLimit
}

func (p *trafficPolicyPluginGwPass) ApplyHCM(ctx context.Context, pCtx *ir.HcmContext, out *envoyhttp.HttpConnectionManager) error {
	return nil
}

var useRustformations bool

func registerTypes(ourCli versioned.Interface) {
	skubeclient.Register[*v1alpha1.TrafficPolicy](
		wellknown.TrafficPolicyGVR,
		wellknown.TrafficPolicyGVK,
		func(c skubeclient.ClientGetter, namespace string, o metav1.ListOptions) (runtime.Object, error) {
			return ourCli.GatewayV1alpha1().TrafficPolicies(namespace).List(context.Background(), o)
		},
		func(c skubeclient.ClientGetter, namespace string, o metav1.ListOptions) (watch.Interface, error) {
			return ourCli.GatewayV1alpha1().TrafficPolicies(namespace).Watch(context.Background(), o)
		},
	)
}

func NewPlugin(ctx context.Context, commoncol *common.CommonCollections) extensionsplug.Plugin {
	registerTypes(commoncol.OurClient)

	useRustformations = commoncol.Settings.UseRustFormations // stash the state of the env setup for rustformation usage

	col := krt.WrapClient(kclient.New[*v1alpha1.TrafficPolicy](commoncol.Client), commoncol.KrtOpts.ToOptions("TrafficPolicy")...)
	gk := wellknown.TrafficPolicyGVK.GroupKind()

	gatewayExtensions := krt.NewCollection(commoncol.GatewayExtensions, func(krtctx krt.HandlerContext, gExt ir.GatewayExtension) *trafficPolicyGatewayExtensionIR {
		p := &trafficPolicyGatewayExtensionIR{
			name:    krt.Named{Name: gExt.Name, Namespace: gExt.Namespace}.ResourceName(),
			extType: gExt.Type,
		}

		switch gExt.Type {
		case v1alpha1.GatewayExtensionTypeExtAuth:
			envoyGrpcService, err := resolveExtGrpcService(krtctx, commoncol, gExt.ObjectSource, gExt.ExtAuth.GrpcService)
			if err != nil {
				// TODO: should this be a warning, and set cluster to blackhole?
				p.err = fmt.Errorf("failed to resolve ExtAuth backend: %w", err)
				return p
			}

			p.extAuth = &envoy_ext_authz_v3.ExtAuthz{
				Services: &envoy_ext_authz_v3.ExtAuthz_GrpcService{
					GrpcService: envoyGrpcService,
				},
				FilterEnabledMetadata: &envoy_matcher_v3.MetadataMatcher{
					Filter: extAuthGlobalDisableFilterMetadataNamespace,
					Invert: true,
					Path: []*envoy_matcher_v3.MetadataMatcher_PathSegment{
						{
							Segment: &envoy_matcher_v3.MetadataMatcher_PathSegment_Key{
								Key: extAuthGlobalDisableKey,
							},
						},
					},
					Value: &envoy_matcher_v3.ValueMatcher{
						MatchPattern: &envoy_matcher_v3.ValueMatcher_BoolMatch{
							BoolMatch: true,
						},
					},
				},
			}

		case v1alpha1.GatewayExtensionTypeExtProc:
			envoyGrpcService, err := resolveExtGrpcService(krtctx, commoncol, gExt.ObjectSource, gExt.ExtProc.GrpcService)
			if err != nil {
				p.err = fmt.Errorf("failed to resolve ExtProc backend: %w", err)
				return p
			}

			p.extProc = &envoy_ext_proc_v3.ExternalProcessor{
				GrpcService: envoyGrpcService,
			}

		case v1alpha1.GatewayExtensionTypeRateLimit:
			if gExt.RateLimit == nil {
				p.err = fmt.Errorf("rate limit extension missing configuration")
				return p
			}

			// Use the specialized function for rate limit service resolution
			rateLimitConfig, err := resolveRateLimitService(krtctx, commoncol, gExt.ObjectSource, gExt.RateLimit)
			if err != nil {
				p.err = fmt.Errorf("failed to resolve RateLimit backend: %w", err)
				return p
			}

			p.rateLimit = rateLimitConfig
		}
		return p
	})

	translate := buildTranslateFunc(ctx, commoncol, gatewayExtensions)
	// TrafficPolicy IR will have TypedConfig -> implement backendroute method to add prompt guard, etc.
	policyCol := krt.NewCollection(col, func(krtctx krt.HandlerContext, policyCR *v1alpha1.TrafficPolicy) *ir.PolicyWrapper {
		objSrc := ir.ObjectSource{
			Group:     gk.Group,
			Kind:      gk.Kind,
			Namespace: policyCR.Namespace,
			Name:      policyCR.Name,
		}

		pol := &ir.PolicyWrapper{
			ObjectSource: objSrc,
			Policy:       policyCR,
			PolicyIR:     translate(krtctx, policyCR),
			TargetRefs:   convert(policyCR.Spec.TargetRefs),
		}
		return pol
	})

	return extensionsplug.Plugin{
		ContributesPolicies: map[schema.GroupKind]extensionsplug.PolicyPlugin{
			wellknown.TrafficPolicyGVK.GroupKind(): {
				// AttachmentPoints: []ir.AttachmentPoints{ir.HttpAttachmentPoint},
				NewGatewayTranslationPass: NewGatewayTranslationPass,
				Policies:                  policyCol,
				MergePolicies:             mergePolicies,
			},
		},
		ContributesRegistration: map[schema.GroupKind]func(){
			wellknown.TrafficPolicyGVK.GroupKind(): buildRegisterCallback(ctx, commoncol.CrudClient, policyCol),
		},
		ExtraHasSynced: gatewayExtensions.HasSynced,
	}
}

func resolveExtGrpcService(krtctx krt.HandlerContext, commoncol *common.CommonCollections, objectSource ir.ObjectSource, grpcService *v1alpha1.ExtGrpcService) (*envoy_core_v3.GrpcService, error) {
	var clusterName string
	var authority string
	if grpcService != nil {
		if grpcService.BackendRef == nil {
			return nil, errors.New("backend not provided")
		}
		backendRef := grpcService.BackendRef.BackendObjectReference
		backend, err := commoncol.BackendIndex.GetBackendFromRef(krtctx, objectSource, backendRef)
		if err != nil {
			return nil, err
		}
		if backend != nil {
			clusterName = backend.ClusterName()
		}
		if grpcService.Authority != nil {
			authority = *grpcService.Authority
		}
	}
	if clusterName == "" {
		return nil, errors.New("backend not found")
	}
	envoyGrpcService := &envoy_core_v3.GrpcService{
		TargetSpecifier: &envoy_core_v3.GrpcService_EnvoyGrpc_{
			EnvoyGrpc: &envoy_core_v3.GrpcService_EnvoyGrpc{
				ClusterName: clusterName,
				Authority:   authority,
			},
		},
	}
	return envoyGrpcService, nil
}

func resolveRateLimitService(krtctx krt.HandlerContext, commoncol *common.CommonCollections, objectSource ir.ObjectSource, rateLimit *v1alpha1.RateLimitProvider) (*ratev3.RateLimit, error) {
	var clusterName string

	if rateLimit == nil {
		return nil, errors.New("rate limit provider not provided")
	}

	if rateLimit.GrpcService == nil {
		return nil, errors.New("grpc service not provided in rate limit provider")
	}

	if rateLimit.GrpcService.BackendRef == nil {
		return nil, errors.New("backend not provided in grpc service")
	}

	backendRef := rateLimit.GrpcService.BackendRef.BackendObjectReference
	backend, err := commoncol.BackendIndex.GetBackendFromRef(krtctx, objectSource, backendRef)
	if err != nil {
		return nil, err
	}
	if backend != nil {
		clusterName = backend.ClusterName()
	}

	if clusterName == "" {
		return nil, errors.New("backend not found")
	}

	envoyRateLimit := &ratev3.RateLimit{
		Domain:          rateLimit.Domain,
		FailureModeDeny: !rateLimit.FailOpen,
		RateLimitService: &ratelimitv3.RateLimitServiceConfig{
			GrpcService: &envoy_core_v3.GrpcService{
				TargetSpecifier: &envoy_core_v3.GrpcService_EnvoyGrpc_{
					EnvoyGrpc: &envoy_core_v3.GrpcService_EnvoyGrpc{
						ClusterName: clusterName,
					},
				},
			},
			TransportApiVersion: envoy_core_v3.ApiVersion_V3,
		},
	}

	// Set timeout if specified
	if rateLimit.Timeout != "" {
		duration, err := time.ParseDuration(rateLimit.Timeout)
		if err != nil {
			return nil, fmt.Errorf("invalid timeout in rate limit provider: %w", err)
		}
		envoyRateLimit.Timeout = durationpb.New(duration)
	} else {
		envoyRateLimit.Timeout = durationpb.New(defaultRateLimitTimeout)
	}

	// Set defaults for other required fields
	envoyRateLimit.StatPrefix = rateLimitStatPrefix
	envoyRateLimit.EnableXRatelimitHeaders = ratev3.RateLimit_DRAFT_VERSION_03
	envoyRateLimit.RequestType = "both"

	return envoyRateLimit, nil
}

func convert(targetRefs []v1alpha1.LocalPolicyTargetReference) []ir.PolicyRef {
	refs := make([]ir.PolicyRef, 0, len(targetRefs))
	for _, targetRef := range targetRefs {
		refs = append(refs, ir.PolicyRef{
			Kind:  string(targetRef.Kind),
			Name:  string(targetRef.Name),
			Group: string(targetRef.Group),
		})
	}
	return refs
}

func NewGatewayTranslationPass(ctx context.Context, tctx ir.GwTranslationCtx) ir.ProxyTranslationPass {
	return &trafficPolicyPluginGwPass{}
}

func (p *trafficPolicy) Name() string {
	return "routepolicies"
}

// called 1 time for each listener
func (p *trafficPolicyPluginGwPass) ApplyListenerPlugin(ctx context.Context, pCtx *ir.ListenerContext, out *envoy_config_listener_v3.Listener) {
	policy, ok := pCtx.Policy.(*trafficPolicy)
	if !ok {
		return
	}
	if policy.spec.extAuth != nil && policy.spec.extAuth.provider != nil {
		if p.extAuthPerProvider == nil {
			p.extAuthPerProvider = make(map[string]providerWithFromListener)
		}
		k := policy.spec.extAuth.provider.ResourceName()
		p.extAuthPerProvider[k] = providerWithFromListener{
			provider:     policy.spec.extAuth.provider,
			fromListener: true,
		}
	}
	if policy.spec.ExtProc != nil && policy.spec.ExtProc.provider != nil {
		if p.extAuthPerProvider == nil {
			p.extAuthPerProvider = make(map[string]providerWithFromListener)
		}
		k := policy.spec.extAuth.provider.ResourceName()
		p.extAuthPerProvider[k] = providerWithFromListener{
			provider:     policy.spec.extAuth.provider,
			fromListener: true,
		}
	}
	p.localRateLimitInChain = policy.spec.localRateLimit

	p.rateLimitConfig = policy.spec.rateLimit

	if policy.spec.transform != nil {
		p.setTransformationInChain = true
		p.listenerTransform = policy.spec.transform
		if p.rustformationStash == nil {
			p.rustformationStash = make(map[string]string)
		}
		// routes cannot have an empty string id so we special case here
		p.rustformationStash[""] = policy.spec.rustformationStringToStash
	}
}

func (p *trafficPolicyPluginGwPass) ApplyVhostPlugin(ctx context.Context, pCtx *ir.VirtualHostContext, out *routev3.VirtualHost) {
	policy, ok := pCtx.Policy.(*trafficPolicy)
	if !ok {
		return
	}

	// Apply global rate limit actions to the virtual host if they exist
	if policy.spec.rateLimitActions != nil && len(policy.spec.rateLimitActions) > 0 {
		out.RateLimits = append(out.GetRateLimits(), policy.spec.rateLimitActions...)
	}
}

// called 0 or more times
func (p *trafficPolicyPluginGwPass) ApplyForRoute(ctx context.Context, pCtx *ir.RouteContext, outputRoute *routev3.Route) error {
	policy, ok := pCtx.Policy.(*trafficPolicy)
	if !ok {
		return nil
	}

	var errs []error

	if policy.spec.transform != nil {
		if policy.spec.transform != nil {
			pCtx.TypedFilterConfig.AddTypedConfig(transformationFilterNamePrefix, policy.spec.transform)
		}
		p.setTransformationInChain = true
	}

	if policy.spec.rustformation != nil {
		// TODO(nfuden): get back to this path once we have valid perroute
		// pCtx.TypedFilterConfig.AddTypedConfig(rustformationFilterNamePrefix, policy.spec.rustformation)

		// Hack around not having route level.
		// Note this is really really bad and rather fragile due to listener draining behaviors
		routeHash := strconv.Itoa(int(utils.HashProto(outputRoute)))
		if p.rustformationStash == nil {
			p.rustformationStash = make(map[string]string)
		}
		// encode the configuration that would be route level and stash the serialized version in a map
		p.rustformationStash[routeHash] = string(policy.spec.rustformationStringToStash)

		// augment the dynamic metadata so that we can do our route hack
		// set_dynamic_metadata filter DOES NOT have a route level configuration
		// set_filter_state can be used but the dynamic modules cannot access it on the current version of envoy
		// therefore use the old transformation just for rustformation
		reqm := &transformationpb.RouteTransformations_RouteTransformation_RequestMatch{
			RequestTransformation: &transformationpb.Transformation{
				TransformationType: &transformationpb.Transformation_TransformationTemplate{
					TransformationTemplate: &transformationpb.TransformationTemplate{
						ParseBodyBehavior: transformationpb.TransformationTemplate_DontParse, // Default is to try for JSON... Its kinda nice but failure is bad...
						DynamicMetadataValues: []*transformationpb.TransformationTemplate_DynamicMetadataValue{
							{
								MetadataNamespace: "kgateway",
								Key:               "route",
								Value: &transformationpb.InjaTemplate{
									Text: routeHash,
								},
							},
						},
					},
				},
			},
		}

		setmetaTransform := &transformationpb.RouteTransformations{
			Transformations: []*transformationpb.RouteTransformations_RouteTransformation{
				{
					Match: &transformationpb.RouteTransformations_RouteTransformation_RequestMatch_{
						RequestMatch: reqm,
					},
				},
			},
		}
		pCtx.TypedFilterConfig.AddTypedConfig(metadataRouteTransformation, setmetaTransform)

		p.setTransformationInChain = true
	}

	if policy.spec.localRateLimit != nil {
		pCtx.TypedFilterConfig.AddTypedConfig(localRateLimitFilterNamePrefix, policy.spec.localRateLimit)

		// Add a filter to the chain. When having a rate limit for a route we need to also have a
		// globally disabled rate limit filter in the chain otherwise it will be ignored.
		// If there is also rate limit for the listener, it will not override this one.
		if p.localRateLimitInChain == nil {
			p.localRateLimitInChain = &localratelimitv3.LocalRateLimit{
				StatPrefix: localRateLimitStatPrefix,
			}
		}
	}

	// Apply global rate limit actions to the route if they exist
	if policy.spec.rateLimitActions != nil {
		// Apply global rate limit actions to the route
		route := outputRoute.GetRoute()
		if route != nil {
			route.RateLimits = append(route.GetRateLimits(), policy.spec.rateLimitActions...)
		}
	}

	if policy.spec.AI != nil {
		var aiBackends []*v1alpha1.Backend
		// check if the backends selected by targetRef are all AI backends before applying the policy
		for _, backend := range pCtx.In.Backends {
			if backend.Backend.BackendObject == nil {
				// could be nil if not found or no ref grant
				continue
			}
			b, ok := backend.Backend.BackendObject.Obj.(*v1alpha1.Backend)
			if !ok {
				// AI policy cannot apply to kubernetes services
				// TODO(npolshak): Report this as a warning on status
				contextutils.LoggerFrom(ctx).Warnf("targetRef cannot apply to %s backend. AI TrafficPolicy must apply only to AI backend", backend.Backend.BackendObject.GetName())
				continue
			}
			if b.Spec.Type != v1alpha1.BackendTypeAI {
				// AI policy cannot apply to non-AI backends
				// TODO(npolshak): Report this as a warning on status
				contextutils.LoggerFrom(ctx).Warnf("backend %s is of type %s. AI TrafficPolicy must apply only to AI backend", backend.Backend.BackendObject.GetName(), b.Spec.Type)
				continue
			}
			aiBackends = append(aiBackends, b)
		}
		if len(aiBackends) > 0 {
			// Apply the AI policy to the all AI backends
			err := p.processAITrafficPolicy(&pCtx.TypedFilterConfig, policy.spec.AI)
			if err != nil {
				errs = append(errs, err)
			}
		}
	}
	// Apply ExtAuthz configuration if present
	// ExtAuth does not allow for most information such as destination
	// to be set at the route level so we need to smuggle info upwards.
	p.handleExtAuth(&pCtx.TypedFilterConfig, policy.spec.extAuth)
	p.handleExtProc(&pCtx.TypedFilterConfig, policy.spec.ExtProc)

	return errors.Join(errs...)
}

// ApplyForBackend applies regardless if policy is attached
func (p *trafficPolicyPluginGwPass) ApplyForBackend(
	ctx context.Context,
	pCtx *ir.RouteBackendContext,
	in ir.HttpBackend,
	out *routev3.Route,
) error {
	return nil
}

func (p *trafficPolicyPluginGwPass) ApplyForRouteBackend(
	ctx context.Context,
	policy ir.PolicyIR,
	pCtx *ir.RouteBackendContext,
) error {
	rtPolicy, ok := policy.(*trafficPolicy)
	if !ok {
		return nil
	}

	p.handleExtAuth(&pCtx.TypedFilterConfig, rtPolicy.spec.extAuth)
	p.handleExtProc(&pCtx.TypedFilterConfig, rtPolicy.spec.ExtProc)

	if rtPolicy.spec.AI != nil && (rtPolicy.spec.AI.Transformation != nil || rtPolicy.spec.AI.Extproc != nil) {
		err := p.processAITrafficPolicy(&pCtx.TypedFilterConfig, rtPolicy.spec.AI)
		if err != nil {
			// TODO: report error on status
			contextutils.LoggerFrom(ctx).Errorf("error while processing AI TrafficPolicy: %v", err)
			return err
		}
	}

	return nil
}

func (p *trafficPolicyPluginGwPass) handleExtAuth(pCtxTypedFilterConfig *ir.TypedFilterConfigMap, extAuth *extAuthIR) {
	if extAuth == nil {
		return
	}

	// Handle the enablement state
	if extAuth.enablement == v1alpha1.ExtAuthDisableAll {
		// Disable the filter under all providers via the metadata match
		// we have to use the metadata as we dont know what other configurations may have extauth
		pCtxTypedFilterConfig.AddTypedConfig(extAuthGlobalDisableFilterName, enableFilterPerRoute)
	} else {
		providerName := extAuth.provider.ResourceName()
		if extAuth.extauthPerRoute != nil {
			pCtxTypedFilterConfig.AddTypedConfig(extAuthFilterName(providerName),
				extAuth.extauthPerRoute,
			)
		} else if !p.extAuthPerProvider[providerName].fromListener {
			// if you are on a route and not trying to disable it then we need to override the top level disable on the filter chain
			pCtxTypedFilterConfig.AddTypedConfig(extAuthFilterName(providerName),
				&envoy_ext_authz_v3.ExtAuthzPerRoute{
					Override: &envoy_ext_authz_v3.ExtAuthzPerRoute_CheckSettings{
						CheckSettings: &envoy_ext_authz_v3.CheckSettings{},
					},
				},
			)
		}
		if p.extAuthPerProvider == nil {
			p.extAuthPerProvider = make(map[string]providerWithFromListener)
		}
		if _, ok := p.extAuthPerProvider[providerName]; !ok {
			p.extAuthPerProvider[providerName] = providerWithFromListener{
				provider: extAuth.provider,
			}
		}
	}
}

func (p *trafficPolicyPluginGwPass) handleExtProc(pCtxTypedFilterConfig *ir.TypedFilterConfigMap, extProc *ExtprocIR) {
	if extProc == nil || extProc.provider == nil {
		return
	}
	providerName := extProc.provider.ResourceName()
	// Handle the enablement state

	if extProc.ExtProcPerRoute != nil {
		pCtxTypedFilterConfig.AddTypedConfig(extProcFilterName(providerName),
			extProc.ExtProcPerRoute,
		)
	} else if !p.extProcPerProvider[providerName].fromListener {
		// if you are on a route and not trying to disable it then we need to override the top level disable on the filter chain
		pCtxTypedFilterConfig.AddTypedConfig(extProcFilterName(providerName),
			&envoy_ext_proc_v3.ExtProcPerRoute{Override: &envoy_ext_proc_v3.ExtProcPerRoute_Overrides{Overrides: &envoy_ext_proc_v3.ExtProcOverrides{}}},
		)
	}

	if p.extProcPerProvider == nil {
		p.extProcPerProvider = make(map[string]providerWithFromListener)
	}
	if _, ok := p.extProcPerProvider[providerName]; !ok {
		p.extProcPerProvider[providerName] = providerWithFromListener{
			provider: extProc.provider,
		}
	}
}

// called 1 time per listener
// if a plugin emits new filters, they must be with a plugin unique name.
// any filter returned from route config must be disabled, so it doesnt impact other routes.
func (p *trafficPolicyPluginGwPass) HttpFilters(ctx context.Context, fcc ir.FilterChainCommon) ([]plugins.StagedHttpFilter, error) {
	filters := []plugins.StagedHttpFilter{}

	// Add Ext_proc filters for listener
	for providerName, providerExtProc := range p.extProcPerProvider {
		extProcFilter := providerExtProc.provider.extProc
		if extProcFilter == nil {
			continue
		}

		// add the specific auth filter
		extProcName := extProcFilterName(providerName)
		stagedExtProcFilter := plugins.MustNewStagedFilter(extProcName,
			extProcFilter,
			plugins.AfterStage(plugins.WellKnownFilterStage(plugins.AuthZStage)))

		// handle the two enable attachement cases
		if !providerExtProc.fromListener {
			// handle the case where route level only should be fired
			stagedExtProcFilter.Filter.Disabled = true
		}

		filters = append(filters, stagedExtProcFilter)
	}

	// register classic transforms
	if p.setTransformationInChain && !useRustformations {
		// TODO(nfuden): support stages such as early
		transformationCfg := transformationpb.FilterTransformations{}
		if p.listenerTransform != nil {
			convertClassicRouteToListener(&transformationCfg, p.listenerTransform)
		}
		filters = append(filters, plugins.MustNewStagedFilter(transformationFilterNamePrefix,
			&transformationCfg,
			plugins.BeforeStage(plugins.AcceptedStage)))
	}
	if p.setTransformationInChain && useRustformations {
		// ---------------
		// | END CLASSIC |
		// ---------------
		// TODO(nfuden/yuvalk): how to do route level correctly probably contribute to dynamic module upstream
		// smash together configuration
		filterRouteHashConfig := map[string]string{}
		topLevel, ok := p.rustformationStash[""]

		if topLevel == "" {
			topLevel = "}"
		} else {
			// toplevel is already formatted and at this point its quicker to rip off the { than it is so unmarshal and all}
			topLevel = "," + topLevel[1:]
		}
		if ok {
			delete(p.rustformationStash, "")
		}
		for k, v := range p.rustformationStash {
			filterRouteHashConfig[k] = v
		}

		filterConfig, _ := json.Marshal(filterRouteHashConfig)

		rustCfg := dynamicmodulesv3.DynamicModuleFilter{
			DynamicModuleConfig: &exteniondynamicmodulev3.DynamicModuleConfig{
				Name: "rust_module",
			},
			FilterName: "http_simple_mutations",

			FilterConfig: fmt.Sprintf(`{"route_specific": %s%s`, string(filterConfig), topLevel),
		}

		filters = append(filters, plugins.MustNewStagedFilter(rustformationFilterNamePrefix,
			&rustCfg,
			plugins.BeforeStage(plugins.AcceptedStage)))

		// filters = append(filters, plugins.MustNewStagedFilter(setFilterStateFilterName,
		// 	&set_filter_statev3.Config{}, plugins.AfterStage(plugins.FaultStage)))
		filters = append(filters, plugins.MustNewStagedFilter(metadataRouteTransformation,
			&transformationpb.FilterTransformations{},
			plugins.AfterStage(plugins.FaultStage)))
	}

	// register the transformation work once
	if len(p.extAuthPerProvider) != 0 {
		// register the filter that sets metadata so that it can have overrides on the route level
		f := plugins.MustNewStagedFilter(extAuthGlobalDisableFilterName,
			setMetadataConfig,
			plugins.BeforeStage(plugins.FaultStage))
		f.Filter.Disabled = true
		filters = append(filters, f)
	}

	// Add Ext_authz filter for listener
	for providerName, providerExtauth := range p.extAuthPerProvider {
		extAuthFilter := providerExtauth.provider.extAuth
		if extAuthFilter == nil {
			continue
		}

		// add the specific auth filter
		extauthName := extAuthFilterName(providerName)
		stagedExtAuthFilter := plugins.MustNewStagedFilter(extauthName,
			extAuthFilter,
			plugins.DuringStage(plugins.AuthZStage))

		// handle the two enable attachement cases
		if !providerExtauth.fromListener {
			// handle the case where route level only should be fired
			stagedExtAuthFilter.Filter.Disabled = true
		}

		filters = append(filters, stagedExtAuthFilter)
	}
	if p.localRateLimitInChain != nil {
		filters = append(filters, plugins.MustNewStagedFilter(localRateLimitFilterNamePrefix,
			p.localRateLimitInChain,
			plugins.BeforeStage(plugins.AcceptedStage)))
	}

	// Add global rate limit filter if configured
	if p.rateLimitConfig != nil {
		filters = append(filters, plugins.MustNewStagedFilter(rateLimitFilterName,
			p.rateLimitConfig,
			plugins.BeforeStage(plugins.AcceptedStage)))
	}

	if len(filters) == 0 {
		return nil, nil
	}
	return filters, nil
}

func (p *trafficPolicyPluginGwPass) NetworkFilters(ctx context.Context) ([]plugins.StagedNetworkFilter, error) {
	return nil, nil
}

// called 1 time (per envoy proxy). replaces GeneratedResources
func (p *trafficPolicyPluginGwPass) ResourcesToAdd(ctx context.Context) ir.Resources {
	return ir.Resources{}
}

func (p *trafficPolicyPluginGwPass) SupportsPolicyMerge() bool {
	return true
}

// mergePolicies merges the given policy ordered from high to low priority (both hierarchically
// and within the same hierarchy) based on the constraints defined per PolicyAtt.
//
// It iterates policies in reverse order (low to high) to ensure higher priority policies can
// always use an OverridableMerge strategy to override lower priority ones. Iterating policies
// in the given priority order (high to low) requires more complex merging for delegated chains
// because policies anywhere in the chain may enable policy overrides for their children but we
// still need to ensure these children cannot override any policies set by their ancestors that
// are not marked as overridable, i.e., (r1,p1)-delegate->(r2,p2)-delegate->(r3,p3) where
// r=route p=policy needs to ensure p3 does not override p1 (assuming p1 does not enable overrides)
// even if p2 allows overrides. This is easier to guarantee by using an OverridableMerge strategy
// by merging in higher priority policies with different HierarchicalPriority.
func mergePolicies(policies []ir.PolicyAtt) ir.PolicyAtt {
	var out ir.PolicyAtt
	if len(policies) == 0 {
		return out
	}
	_, ok := policies[0].PolicyIr.(*trafficPolicy)
	// ignore unknown types
	if !ok {
		return out
	}

	// base policy to merge into has an empty PolicyIr so it can always be merged into
	out = ir.PolicyAtt{
		GroupKind:    policies[0].GroupKind,
		PolicyRef:    policies[0].PolicyRef,
		MergeOrigins: map[string]*ir.AttachedPolicyRef{},
		PolicyIr:     &trafficPolicy{},
	}
	merged := out.PolicyIr.(*trafficPolicy)

	for i := len(policies) - 1; i >= 0; i-- {
		mergeOpts := policy.MergeOptions{
			Strategy: policy.OverridableMerge,
		}
		// If merging a policy lower in the hierarchy with a policy higher in the hierarchy AND
		// the policy higher in the hierarchy enables policy overrides, use an AugmentedMerge strategy
		// to preserve existing fields set by lower levels.
		// NOTE: the HierarchicalPriority check is necessary to prevent enabling override behavior among
		// policies in the same hierarchy, e.g., ExtensionRef vs TargetRef policy attached to the same route, as
		// DelegationInheritedPolicyPriorityPreferChild strictly applies to parent->child policy inheritance and is not applicable
		// outside delegated policy inheritance.
		if out.HierarchicalPriority < policies[i].HierarchicalPriority && policies[i].DelegationInheritedPolicyPriority == apiannotations.DelegationInheritedPolicyPriorityPreferChild {
			mergeOpts.Strategy = policy.AugmentedMerge
		}

		p2 := policies[i].PolicyIr.(*trafficPolicy)
		p2Ref := policies[i].PolicyRef

		if policy.IsMergeable(merged.spec.AI, p2.spec.AI, mergeOpts) {
			merged.spec.AI = p2.spec.AI
			out.MergeOrigins["ai"] = p2Ref
		}
		if policy.IsMergeable(merged.spec.ExtProc, p2.spec.ExtProc, mergeOpts) {
			merged.spec.ExtProc = p2.spec.ExtProc
			out.MergeOrigins["extProc"] = p2Ref
		}
		if policy.IsMergeable(merged.spec.transform, p2.spec.transform, mergeOpts) {
			merged.spec.transform = p2.spec.transform
			out.MergeOrigins["transformation"] = p2Ref
		}
		if policy.IsMergeable(merged.spec.rustformation, p2.spec.rustformation, mergeOpts) {
			merged.spec.rustformation = p2.spec.rustformation
			merged.spec.rustformationStringToStash = p2.spec.rustformationStringToStash
			out.MergeOrigins["rustformation"] = p2Ref
		}
		if policy.IsMergeable(merged.spec.extAuth, p2.spec.extAuth, mergeOpts) {
			merged.spec.extAuth = p2.spec.extAuth
			out.MergeOrigins["extAuth"] = p2Ref
		}
		if policy.IsMergeable(merged.spec.localRateLimit, p2.spec.localRateLimit, mergeOpts) {
			merged.spec.localRateLimit = p2.spec.localRateLimit
			out.MergeOrigins["rateLimit"] = p2Ref
		}
		// Handle global rate limit merging
		if policy.IsMergeable(merged.spec.rateLimit, p2.spec.rateLimit, mergeOpts) {
			merged.spec.rateLimit = p2.spec.rateLimit
			merged.spec.rateLimitActions = p2.spec.rateLimitActions
			out.MergeOrigins["rateLimit"] = p2Ref
		}

		out.HierarchicalPriority = policies[i].HierarchicalPriority
	}

	return out
}

func buildTranslateFunc(
	ctx context.Context,
	commoncol *common.CommonCollections, gatewayExtensions krt.Collection[trafficPolicyGatewayExtensionIR],
) func(krtctx krt.HandlerContext, i *v1alpha1.TrafficPolicy) *trafficPolicy {
	return func(krtctx krt.HandlerContext, policyCR *v1alpha1.TrafficPolicy) *trafficPolicy {
		policyIr := trafficPolicy{
			ct: policyCR.CreationTimestamp.Time,
		}
		outSpec := trafficPolicySpecIr{}

		if policyCR.Spec.AI != nil {
			outSpec.AI = &AIPolicyIR{}

			// Augment with AI secrets as needed
			var err error
			outSpec.AI.AISecret, err = aiSecretForSpec(ctx, commoncol.Secrets, krtctx, policyCR)
			if err != nil {
				outSpec.errors = append(outSpec.errors, err)
			}

			// Preprocess the AI backend
			err = preProcessAITrafficPolicy(policyCR.Spec.AI, outSpec.AI)
			if err != nil {
				outSpec.errors = append(outSpec.errors, err)
			}
		}
		// Apply transformation specific translation
		transformationForSpec(ctx, policyCR.Spec, &outSpec)

		if policyCR.Spec.ExtProc != nil {
			extproc, err := toEnvoyExtProc(policyCR, gatewayExtensions, krtctx, commoncol)
			if err != nil {
				outSpec.errors = append(outSpec.errors, err)
			} else {
				outSpec.ExtProc = extproc
			}
		}

		// Apply ExtAuthz specific translation
		extAuthForSpec(commoncol, krtctx, policyCR, gatewayExtensions, &outSpec)

		// Apply rate limit specific translation
		localRateLimitForSpec(policyCR.Spec, &outSpec)

		// Apply global rate limit specific translation
		rateLimitForSpec(commoncol, krtctx, policyCR, gatewayExtensions, &outSpec)

		for _, err := range outSpec.errors {
			contextutils.LoggerFrom(ctx).Error(policyCR.GetNamespace(), policyCR.GetName(), err)
		}
		policyIr.spec = outSpec

		return &policyIr
	}
}

// aiSecret checks for the presence of the OpenAI Moderation which may require a secret reference
// will log an error if the secret is needed but not found
func aiSecretForSpec(
	ctx context.Context,
	secrets *krtcollections.SecretIndex,
	krtctx krt.HandlerContext,
	policyCR *v1alpha1.TrafficPolicy,
) (*ir.Secret, error) {
	if policyCR.Spec.AI == nil ||
		policyCR.Spec.AI.PromptGuard == nil ||
		policyCR.Spec.AI.PromptGuard.Request == nil ||
		policyCR.Spec.AI.PromptGuard.Request.Moderation == nil {
		return nil, nil
	}

	secretRef := policyCR.Spec.AI.PromptGuard.Request.Moderation.OpenAIModeration.AuthToken.SecretRef
	if secretRef == nil {
		// no secret ref is set
		return nil, nil
	}

	// Retrieve and assign the secret
	secret, err := pluginutils.GetSecretIr(secrets, krtctx, secretRef.Name, policyCR.GetNamespace())
	if err != nil {
		contextutils.LoggerFrom(ctx).Error(err)
		return nil, err
	}
	return secret, nil
}

// transformationForSpec translates the transformation spec into and onto the IR policy
func transformationForSpec(ctx context.Context, spec v1alpha1.TrafficPolicySpec, out *trafficPolicySpecIr) {
	if spec.Transformation == nil {
		return
	}
	var err error
	if !useRustformations {
		out.transform, err = toTransformFilterConfig(ctx, spec.Transformation)
		if err != nil {
			out.errors = append(out.errors, err)
		}
		return
	}

	rustformation, toStash, err := toRustformFilterConfig(spec.Transformation)
	if err != nil {
		out.errors = append(out.errors, err)
	}
	out.rustformation = rustformation
	out.rustformationStringToStash = toStash
}

func localRateLimitForSpec(spec v1alpha1.TrafficPolicySpec, out *trafficPolicySpecIr) {
	if spec.RateLimit == nil || spec.RateLimit.Local == nil {
		return
	}

	var err error
	if spec.RateLimit.Local != nil {
		out.localRateLimit, err = toLocalRateLimitFilterConfig(spec.RateLimit.Local)
		if err != nil {
			// In case of an error with translating the local rate limit configuration,
			// the route will be dropped
			out.errors = append(out.errors, err)
		}
	}
}

// Add this function to handle the global rate limit configuration
func rateLimitForSpec(
	commoncol *common.CommonCollections,
	krtctx krt.HandlerContext,
	policy *v1alpha1.TrafficPolicy,
	gatewayExtensions krt.Collection[trafficPolicyGatewayExtensionIR],
	out *trafficPolicySpecIr,
) {
	if policy.Spec.RateLimit == nil || policy.Spec.RateLimit.Global == nil {
		return
	}

	globalPolicy := policy.Spec.RateLimit.Global
	rlFilterConfig, err := toRateLimitFilterConfig(globalPolicy, commoncol.GatewayExtensions, krtctx, policy)
	if err != nil {
		out.errors = append(out.errors, fmt.Errorf("failed to configure global rate limit: %w", err))
		return
	}
	out.rateLimit = rlFilterConfig

	// Create rate limit actions for the route or vhost
	actions, err := createRateLimitActions(globalPolicy.Descriptors)
	if err != nil {
		out.errors = append(out.errors, fmt.Errorf("failed to create rate limit actions: %w", err))
		return
	}

	// Create route rate limits
	out.rateLimitActions = []*routeconfv3.RateLimit{
		{
			Actions: actions,
		},
	}
}<|MERGE_RESOLUTION|>--- conflicted
+++ resolved
@@ -51,18 +51,6 @@
 )
 
 const (
-<<<<<<< HEAD
-	transformationFilterNamePrefix        = "transformation"
-	extAuthGlobalDisableFilterName        = "global_disable/ext_auth"
-	extAuthGlobalDisableFilterKey         = "global_disable/ext_auth"
-	rustformationFilterNamePrefix         = "dynamic_modules/simple_mutations"
-	metadataRouteTransformation           = "transformation/helper"
-	extauthFilterNamePrefix               = "ext_auth"
-	localRateLimitFilterNamePrefix        = "ratelimit/local"
-	localRateLimitStatPrefix              = "http_local_rate_limiter"
-	transformationFilterMetadataNamespace = "io.solo.transformation" // TODO: remove this as we move onto rustformations and off envoy-gloo
-	rateLimitFilterNamePrefix             = "ratelimit"
-=======
 	transformationFilterNamePrefix              = "transformation"
 	extAuthGlobalDisableFilterName              = "global_disable/ext_auth"
 	extAuthGlobalDisableFilterMetadataNamespace = "dev.kgateway.disable_ext_auth"
@@ -72,7 +60,7 @@
 	extauthFilterNamePrefix                     = "ext_auth"
 	localRateLimitFilterNamePrefix              = "ratelimit/local"
 	localRateLimitStatPrefix                    = "http_local_rate_limiter"
->>>>>>> 9b2f9a5a
+  rateLimitFilterNamePrefix                   = "ratelimit"
 )
 
 func extAuthFilterName(name string) string {
