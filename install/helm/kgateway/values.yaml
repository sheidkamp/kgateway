# -- Set a list of image pull secrets for Kubernetes to use when pulling container images from your own private registry instead of the default kgateway registry.
imagePullSecrets: []

# -- Add a name to the Helm base release.
# -- The default name is 'kgateway'.
# -- If you set 'nameOverride: "foo", the name of the resources that the Helm release creates become 'kgateway-foo',
# -- such as the deployment, service, and service account for the kgateway control plane in the kgateway-system namespace.
nameOverride: ""

# -- Override the full name of resources created by the Helm chart.
# -- The default full name is 'kgateway'.
# -- If you set 'fullnameOverride: "foo", the full name of the resources that the Helm release creates become 'foo',
# -- such as the deployment, service, and service account for the kgateway control plane in the kgateway-system namespace.
fullnameOverride: ""

# -- Configure the service account for the deployment.
serviceAccount:
  # -- Specify whether a service account should be created.
  create: true
  # -- Add annotations to the service account.
  annotations: {}
  # -- Set the name of the service account to use.
  # -- If not set and create is true, a name is generated using the fullname template.
  name: ""

# -- Add annotations to the kgateway deployment.
deploymentAnnotations: {}

# -- Add annotations to the kgateway pods.
podAnnotations: {}

# -- Set the pod-level security context.
# -- For example, 'fsGroup: 2000' sets the filesystem group to 2000.
podSecurityContext: {}

# -- Set the container-level security context, such as 'runAsNonRoot: true'.
securityContext: {}

# -- Configure resource requests and limits for the container, such as 'limits.cpu: 100m' or 'requests.memory: 128Mi'.
resources: {}

# -- Set node selector labels for pod scheduling, such as 'kubernetes.io/arch: amd64'.
nodeSelector: {}

# -- Set tolerations for pod scheduling, such as 'key: "nvidia.com/gpu"'.
tolerations: []

# -- Set affinity rules for pod scheduling, such as 'nodeAffinity:'.
affinity: {}

# -- Configure the kgateway control plane deployment.
controller:
  # -- Set the number of controller pod replicas.
  replicaCount: 1
  # -- Set the log level for the controller.
  logLevel: info
  # -- Configure the controller container image.
  image:
    # -- Set the image registry for the controller.
    registry: ""
    # -- Set the image repository for the controller.
    repository: kgateway
    # -- Set the image pull policy for the controller.
    pullPolicy: ""
    # -- Set the image tag for the controller.
    tag: ""
  # -- Configure the controller service.
  service:
    # -- Set the service type for the controller.
    type: ClusterIP
    # -- Set the service ports for gRPC and health endpoints.
    ports:
      grpc: 9977
      health: 9093
<<<<<<< HEAD
      metrics: 9092
=======
  # -- Add extra environment variables to the controller container.
>>>>>>> e4cc62a7
  extraEnv: {}

# -- Configure the default container image for the components that Helm deploys.
# -- You can override these settings for each particular component in that component's section, such as 'controller.image' for the kgateway control plane.
# -- If you use your own private registry, make sure to include the imagePullSecrets.
image:
  # -- Set the default image registry. 
  registry: cr.kgateway.dev/kgateway-dev
  # -- Set the default image tag.
  tag: ""
  # -- Set the default image pull policy.
  pullPolicy: IfNotPresent

# -- Configure the integration with the Gateway API Inference Extension project.
# -- With Inference Extension, you can use kgateway to route to AI inference workloads like LLMs that run locally in your Kubernetes cluster.
inferenceExtension:
  # -- Enable Inference Extension.
  enabled: false
  # -- Enable automatic provisioning for Inference Extension.
  autoProvision: false

# -- Set namespace selectors for config discovery.
# -- Elements in the list are disjunctive (OR semantics).
# -- This means that a namespace is selected if it matches any selector.
# -- For each element in the list, the result of matchLabels and matchExpressions are conjunctive (AND semantics).
# --
# --The following selects namespaces if either of the following is true:
# -- - the namespace has the label prod=enabled AND version=v2, OR
# -- - the namespace has the label version=v3
# -- 
# -- discoveryNamespaceSelectors:
# -- - matchExpressions:
# --   - key: environment
# --     operator: In
# --     values:
# --     - prod
# --   matchLabels:
# --     version: v2
# -- - matchLabels:
# --     version: v3
discoveryNamespaceSelectors: []

# -- Enable the integration with Agent Gateway.
# -- Agent Gateway lets you use kgateway to help manage agent connectivity across MCP servers, A2A agents, and REST APIs.
agentGateway:
  enabled: false<|MERGE_RESOLUTION|>--- conflicted
+++ resolved
@@ -72,11 +72,8 @@
     ports:
       grpc: 9977
       health: 9093
-<<<<<<< HEAD
       metrics: 9092
-=======
   # -- Add extra environment variables to the controller container.
->>>>>>> e4cc62a7
   extraEnv: {}
 
 # -- Configure the default container image for the components that Helm deploys.
