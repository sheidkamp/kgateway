--- conflicted
+++ resolved
@@ -15,18 +15,11 @@
 func (c *VirtualHost) ThisIsAConfigObject() {}
 
 type Route struct {
-<<<<<<< HEAD
-	Matcher     Matcher                `json:"matcher"`
-	Destination Destination            `json:"destination"`
-	Weight      int                    `json:"weight"`
-	Plugins     map[string]interface{} `json:"plugins"`
-=======
 	Matcher       Matcher     `json:"matcher"`
 	Destination   Destination `json:"destination"`
 	RewritePrefix string      `json:"rewrite_prefix"`
 	Weight        int
 	Plugins       map[string]interface{} `json:"plugins"`
->>>>>>> 4d3b7bb6
 }
 
 type Destination struct {
@@ -76,11 +69,9 @@
 	UpstreamName string `json:"upstream_name"`
 }
 
-type UpstreamType string
-
 type Upstream struct {
 	Name      string                 `json:"name"`
-	Type      UpstreamType           `json:"type"`
+	Type      string                 `json:"type"`
 	Spec      map[string]interface{} `json:"spec"`
 	Functions []Function             `json:"functions"`
 }
