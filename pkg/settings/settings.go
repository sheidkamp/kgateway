package settings

import (
	"fmt"

	"github.com/kelseyhightower/envconfig"
)

// RouteReplacementMode determines how invalid routes are handled during translation.
// Higher modes increase safety guarantees, but may have performance implications.
type RouteReplacementMode string

const (
	// RouteReplacementStandard rewrites invalid routes to direct responses
	// (typically HTTP 500), preserving a valid config while isolating failures.
	// This limits the blast radius of misconfigured routes or policies without
	// affecting unrelated tenants.
	RouteReplacementStandard RouteReplacementMode = "STANDARD"
	// RouteReplacementStrict builds on STANDARD by running targeted validation
	// (e.g. RDS, CDS, and security-related policies). Routes that fail these
	// checks are also replaced with direct responses, and helps prevent unsafe
	// config from reaching Envoy.
	RouteReplacementStrict RouteReplacementMode = "STRICT"
)

// Decode implements envconfig.Decoder.
func (m *RouteReplacementMode) Decode(value string) error {
	mode := RouteReplacementMode(value)
	switch mode {
	case RouteReplacementStandard, RouteReplacementStrict:
		*m = mode
		return nil
	default:
		return fmt.Errorf("invalid route replacement mode: %q", value)
	}
}

// DnsLookupFamily controls the DNS lookup family for all static clusters created via Backend resources.
type DnsLookupFamily string

const (
	// DnsLookupFamilyV4Preferred is the default value for DnsLookupFamily.
	// The DNS resolver will first perform a lookup for addresses in the IPv4 family
	// and fallback to a lookup for addresses in the IPv6 family. The callback target
	// will only get v6 addresses if there were no v4 addresses to return.
	DnsLookupFamilyV4Preferred DnsLookupFamily = "V4_PREFERRED"
	// DnsLookupFamilyV4Only is the value for DnsLookupFamily that only performs
	// DNS lookups for addresses in the IPv4 family.
	DnsLookupFamilyV4Only DnsLookupFamily = "V4_ONLY"
	// DnsLookupFamilyV6Only is the value for DnsLookupFamily that only performs
	// DNS lookups for addresses in the IPv6 family.
	DnsLookupFamilyV6Only DnsLookupFamily = "V6_ONLY"
	// DnsLookupFamilyAll is the value for DnsLookupFamily that performs lookups
	// for both IPv4 and IPv6 families and returns all resolved addresses.
	DnsLookupFamilyAll DnsLookupFamily = "ALL"
	// DnsLookupFamilyAuto is the value for DnsLookupFamily that first performs
	// a lookup for addresses in the IPv6 family and falls back to a lookup for
	// addresses in the IPv4 family. This is semantically equivalent to a
	// non-existent V6_PREFERRED option and is a legacy name that will be
	// deprecated in favor of V6_PREFERRED in a future major version.
	DnsLookupFamilyAuto DnsLookupFamily = "AUTO"
)

// Decode implements envconfig.Decoder.
func (m *DnsLookupFamily) Decode(value string) error {
	mode := DnsLookupFamily(value)
	switch mode {
	case DnsLookupFamilyV4Preferred, DnsLookupFamilyV4Only, DnsLookupFamilyV6Only, DnsLookupFamilyAll, DnsLookupFamilyAuto:
		*m = mode
		return nil
	default:
		return fmt.Errorf("invalid DNS lookup family: %q", value)
	}
}

type Settings struct {
	// Controls the DnsLookupFamily for all static clusters created via Backend resources.
	// If not set, kgateway will default to "V4_PREFERRED". Note that this is different
	// from the Envoy default of "AUTO", which is effectively "V6_PREFERRED".
	// Supported values are: "ALL", "AUTO", "V4_PREFERRED", "V4_ONLY", "V6_ONLY"
	// Details on the behavior of these options are available on the Envoy documentation:
	// https://www.envoyproxy.io/docs/envoy/latest/api-v3/config/cluster/v3/cluster.proto#enum-config-cluster-v3-cluster-dnslookupfamily
	DnsLookupFamily DnsLookupFamily `split_words:"true" default:"V4_PREFERRED"`

	// Controls the listener bind address. Can be either V4 or V6
	ListenerBindIpv6 bool `split_words:"true" default:"true"`

	EnableIstioIntegration bool `split_words:"true"`
	EnableIstioAutoMtls    bool `split_words:"true"`

	// IstioNamespace is the namespace where Istio control plane components are installed.
	// Defaults to "istio-system".
	IstioNamespace string `split_words:"true" default:"istio-system"`

	// XdsServiceHost is the host that serves xDS config.
	// It overrides xdsServiceName if set.
	XdsServiceHost string `split_words:"true"`

	// XdsServiceName is the name of the Kubernetes Service that serves xDS config.
	// It is assumed to be in the kgateway install namespace.
	// Ignored if XdsServiceHost is set.
	XdsServiceName string `split_words:"true" default:"kgateway"`

	// XdsServicePort is the port of the Kubernetes Service that serves xDS config.
	// This corresponds to the value of the `grpc-xds` port in the service.
	XdsServicePort uint32 `split_words:"true" default:"9977"`

	UseRustFormations bool `split_words:"true" default:"false"`

	// EnableInferExt defines whether to enable/disable support for Gateway API inference extension.
	EnableInferExt bool `split_words:"true"`
	// InferExtAutoProvision defines whether to enable/disable the Gateway API inference extension deployer.
	InferExtAutoProvision bool `split_words:"true"`

	// DefaultImageRegistry is the default image registry to use for the kgateway image.
	DefaultImageRegistry string `split_words:"true" default:"cr.kgateway.dev"`
	// DefaultImageTag is the default image tag to use for the kgateway image.
	DefaultImageTag string `split_words:"true" default:""`
	// DefaultImagePullPolicy is the default image pull policy to use for the kgateway image.
	DefaultImagePullPolicy string `split_words:"true" default:"IfNotPresent"`

	// WaypointLocalBinding will make the waypoint bind to a loopback address,
	// so that only the zTunnel can make connections to it. This requires the zTunnel
	// shipped with Istio 1.26.0+.
	WaypointLocalBinding bool `split_words:"true" default:"false"`

	// IngressUseWaypoints enables the waypoint feature for ingress traffic.
	// When enabled, backends with the ambient.istio.io/redirection=enabled annotation
	// will be redirected through a waypoint proxy.
	IngressUseWaypoints bool `split_words:"true" default:"false"`

	// LogLevel specifies the logging level (e.g., "trace", "debug", "info", "warn", "error").
	// Defaults to "info" if not set.
	LogLevel string `split_words:"true" default:"info"`

	// JSON representation of list of metav1.LabelSelector to select namespaces considered for resource discovery.
	// Defaults to an empty list which selects all namespaces.
	// E.g., [{"matchExpressions":[{"key":"kubernetes.io/metadata.name","operator":"In","values":["infra"]}]},{"matchLabels":{"app":"a"}}]
	DiscoveryNamespaceSelectors string `split_words:"true" default:"[]"`

	// EnableAgentGateway enables kgateway to send config to the agentgateway
	EnableAgentGateway bool `split_words:"true" default:"false"`

	// WeightedRoutePrecedence enables routes with a larger weight to take precedence over routes with a smaller weight.
	// If two routes have the same weight, Gateway API route precedence rules apply.
	// When enabled, the default weight for a route is 0.
	WeightedRoutePrecedence bool `split_words:"true" default:"false"`

<<<<<<< HEAD
	// DisablePortMapping disables the port mapping feature where ports < 1024 are mapped to port + 8000.
	// Defaults to false, i.e. port mapping is enabled.
	DisablePortMapping bool `split_words:"true" default:"false"`
=======
	// RouteReplacementMode determines how invalid routes are handled during translation.
	// If not set, kgateway will default to "STANDARD". Supported values are:
	// - "STANDARD": Rewrites invalid routes to direct responses (typically HTTP 500)
	// - "STRICT": Builds on STANDARD by running targeted validation
	RouteReplacementMode RouteReplacementMode `split_words:"true" default:"STANDARD"`
>>>>>>> 697db315
}

// BuildSettings returns a zero-valued Settings obj if error is encountered when parsing env
func BuildSettings() (*Settings, error) {
	settings := &Settings{}
	if err := envconfig.Process("KGW", settings); err != nil {
		return settings, err
	}
	return settings, nil
}<|MERGE_RESOLUTION|>--- conflicted
+++ resolved
@@ -146,17 +146,16 @@
 	// When enabled, the default weight for a route is 0.
 	WeightedRoutePrecedence bool `split_words:"true" default:"false"`
 
-<<<<<<< HEAD
 	// DisablePortMapping disables the port mapping feature where ports < 1024 are mapped to port + 8000.
 	// Defaults to false, i.e. port mapping is enabled.
 	DisablePortMapping bool `split_words:"true" default:"false"`
-=======
+
 	// RouteReplacementMode determines how invalid routes are handled during translation.
 	// If not set, kgateway will default to "STANDARD". Supported values are:
 	// - "STANDARD": Rewrites invalid routes to direct responses (typically HTTP 500)
 	// - "STRICT": Builds on STANDARD by running targeted validation
 	RouteReplacementMode RouteReplacementMode `split_words:"true" default:"STANDARD"`
->>>>>>> 697db315
+
 }
 
 // BuildSettings returns a zero-valued Settings obj if error is encountered when parsing env
