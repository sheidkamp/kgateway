package settings_test

import (
	"fmt"
	"os"
	"reflect"
	"regexp"
	"strings"
	"testing"

	"github.com/google/go-cmp/cmp"
	"github.com/stretchr/testify/require"

	"github.com/kgateway-dev/kgateway/v2/internal/kgateway/wellknown"
	"github.com/kgateway-dev/kgateway/v2/pkg/settings"
)

func allEnvVarsSet() map[string]string {
	return map[string]string{
		"KGW_DNS_LOOKUP_FAMILY":             string(settings.DnsLookupFamilyV4Only),
		"KGW_LISTENER_BIND_IPV6":            "false",
		"KGW_ENABLE_ISTIO_INTEGRATION":      "true",
		"KGW_ENABLE_ISTIO_AUTO_MTLS":        "true",
		"KGW_ISTIO_NAMESPACE":               "my-istio-namespace",
		"KGW_XDS_SERVICE_HOST":              "my-xds-host",
		"KGW_XDS_SERVICE_NAME":              "custom-svc",
		"KGW_XDS_SERVICE_PORT":              "1234",
		"KGW_USE_RUST_FORMATIONS":           "true",
		"KGW_ENABLE_INFER_EXT":              "true",
		"KGW_INFER_EXT_AUTO_PROVISION":      "true",
		"KGW_DEFAULT_IMAGE_REGISTRY":        "my-registry",
		"KGW_DEFAULT_IMAGE_TAG":             "my-tag",
		"KGW_DEFAULT_IMAGE_PULL_POLICY":     "Always",
		"KGW_WAYPOINT_LOCAL_BINDING":        "true",
		"KGW_INGRESS_USE_WAYPOINTS":         "true",
		"KGW_LOG_LEVEL":                     "debug",
		"KGW_DISCOVERY_NAMESPACE_SELECTORS": `[{"matchExpressions":[{"key":"kubernetes.io/metadata.name","operator":"In","values":["infra"]}]},{"matchLabels":{"app":"a"}}]`,
		"KGW_ENABLE_AGENT_GATEWAY":          "true",
		"KGW_WEIGHTED_ROUTE_PRECEDENCE":     "true",
		"KGW_ROUTE_REPLACEMENT_MODE":        string(settings.RouteReplacementStrict),
    "KGW_ENABLE_BUILTIN_DEFAULT_METRICS": "true",
	}
}

func TestSettings(t *testing.T) {
	testCases := []struct {
		// name of the test case
		name string

		// env vars that are set at the beginning of test (and removed after test)
		envVars map[string]string

		// if set, then these are the expected populated settings
		expectedSettings *settings.Settings

		// if set, then an error parsing the settings is expected to occur
		expectedErrorStr string
	}{
		{
			// This test will pass if a new field is added to Settings and the default value is null value for the type.
			// In this case the test will still be testing that expected default values are set, though our convvention is to set it explicitly.
			name:    "defaults to empty or default values",
			envVars: map[string]string{},
			expectedSettings: &settings.Settings{
				DnsLookupFamily:             settings.DnsLookupFamilyV4Preferred,
				ListenerBindIpv6:            true,
				EnableIstioIntegration:      false,
				EnableIstioAutoMtls:         false,
				IstioNamespace:              "istio-system",
				XdsServiceHost:              "",
				XdsServiceName:              wellknown.DefaultXdsService,
				XdsServicePort:              wellknown.DefaultXdsPort,
				UseRustFormations:           false,
				EnableInferExt:              false,
				InferExtAutoProvision:       false,
				DefaultImageRegistry:        "cr.kgateway.dev",
				DefaultImageTag:             "",
				DefaultImagePullPolicy:      "IfNotPresent",
				WaypointLocalBinding:        false,
				IngressUseWaypoints:         false,
				LogLevel:                    "info",
				DiscoveryNamespaceSelectors: "[]",
				EnableAgentGateway:          false,
				WeightedRoutePrecedence:     false,
				RouteReplacementMode:        settings.RouteReplacementStandard,
				EnableBuiltinDefaultMetrics: false,
				GlobalPolicyNamespace:       "",
			},
		},
		{
<<<<<<< HEAD
			// This test will pass if a new field is added to Settings and the default value is null value for the type.
			// However, a separate test will fail if a new field with a non-default value is not added to the map returned by allEnvVarsSet()
			name:    "all values set",
			envVars: allEnvVarsSet(),
=======
			name: "all values set",
			envVars: map[string]string{
				"KGW_DNS_LOOKUP_FAMILY":              string(settings.DnsLookupFamilyV4Only),
				"KGW_ENABLE_ISTIO_INTEGRATION":       "true",
				"KGW_ENABLE_ISTIO_AUTO_MTLS":         "true",
				"KGW_LISTENER_BIND_IPV6":             "false",
				"KGW_STS_CLUSTER_NAME":               "my-cluster",
				"KGW_STS_URI":                        "my.sts.uri",
				"KGW_XDS_SERVICE_HOST":               "my-xds-host",
				"KGW_XDS_SERVICE_NAME":               "custom-svc",
				"KGW_XDS_SERVICE_PORT":               "1234",
				"KGW_USE_RUST_FORMATIONS":            "true",
				"KGW_ENABLE_INFER_EXT":               "true",
				"KGW_INFER_EXT_AUTO_PROVISION":       "true",
				"KGW_DEFAULT_IMAGE_REGISTRY":         "my-registry",
				"KGW_DEFAULT_IMAGE_TAG":              "my-tag",
				"KGW_DEFAULT_IMAGE_PULL_POLICY":      "Always",
				"KGW_WAYPOINT_LOCAL_BINDING":         "true",
				"KGW_INGRESS_USE_WAYPOINTS":          "true",
				"KGW_LOG_LEVEL":                      "debug",
				"KGW_DISCOVERY_NAMESPACE_SELECTORS":  `[{"matchExpressions":[{"key":"kubernetes.io/metadata.name","operator":"In","values":["infra"]}]},{"matchLabels":{"app":"a"}}]`,
				"KGW_ENABLE_AGENT_GATEWAY":           "true",
				"KGW_WEIGHTED_ROUTE_PRECEDENCE":      "true",
				"KGW_ROUTE_REPLACEMENT_MODE":         string(settings.RouteReplacementStrict),
				"KGW_ENABLE_BUILTIN_DEFAULT_METRICS": "true",
				"KGW_GLOBAL_POLICY_NAMESPACE":        "foo",
			},
>>>>>>> 3305e783
			expectedSettings: &settings.Settings{
				DnsLookupFamily:             settings.DnsLookupFamilyV4Only,
				ListenerBindIpv6:            false,
				EnableIstioIntegration:      true,
				EnableIstioAutoMtls:         true,
				IstioNamespace:              "my-istio-namespace",
				XdsServiceHost:              "my-xds-host",
				XdsServiceName:              "custom-svc",
				XdsServicePort:              1234,
				UseRustFormations:           true,
				EnableInferExt:              true,
				InferExtAutoProvision:       true,
				DefaultImageRegistry:        "my-registry",
				DefaultImageTag:             "my-tag",
				DefaultImagePullPolicy:      "Always",
				WaypointLocalBinding:        true,
				IngressUseWaypoints:         true,
				LogLevel:                    "debug",
				DiscoveryNamespaceSelectors: `[{"matchExpressions":[{"key":"kubernetes.io/metadata.name","operator":"In","values":["infra"]}]},{"matchLabels":{"app":"a"}}]`,
				EnableAgentGateway:          true,
				WeightedRoutePrecedence:     true,
				RouteReplacementMode:        settings.RouteReplacementStrict,
				EnableBuiltinDefaultMetrics: true,
				GlobalPolicyNamespace:       "foo",
			},
		},
		{
			name: "errors on invalid bool",
			envVars: map[string]string{
				"KGW_ENABLE_ISTIO_INTEGRATION": "true123",
			},
			expectedErrorStr: "invalid syntax",
		},
		{
			name: "errors on invalid port",
			envVars: map[string]string{
				"KGW_XDS_SERVICE_PORT": "a123",
			},
			expectedErrorStr: "invalid syntax",
		},
		{
			name: "errors on invalid dns lookup family",
			envVars: map[string]string{
				"KGW_DNS_LOOKUP_FAMILY": "invalid",
			},
			expectedErrorStr: `invalid DNS lookup family: "invalid"`,
		},
		{
			name: "errors on invalid route replacement mode",
			envVars: map[string]string{
				"KGW_ROUTE_REPLACEMENT_MODE": "invalid",
			},
			expectedErrorStr: `invalid route replacement mode: "invalid"`,
		},
		{
			name: "ignores other env vars",
			envVars: map[string]string{
				"KGW_DOES_NOT_EXIST":         "true",
				"ANOTHER_VAR":                "abc",
				"KGW_ENABLE_ISTIO_AUTO_MTLS": "true",
			},
			expectedSettings: &settings.Settings{
				DnsLookupFamily:             settings.DnsLookupFamilyV4Preferred,
				EnableIstioAutoMtls:         true,
				ListenerBindIpv6:            true,
				IstioNamespace:              "istio-system",
				XdsServiceName:              wellknown.DefaultXdsService,
				XdsServicePort:              wellknown.DefaultXdsPort,
				DefaultImageRegistry:        "cr.kgateway.dev",
				DefaultImageTag:             "",
				DefaultImagePullPolicy:      "IfNotPresent",
				WaypointLocalBinding:        false,
				IngressUseWaypoints:         false,
				LogLevel:                    "info",
				DiscoveryNamespaceSelectors: "[]",
				EnableAgentGateway:          false,
				WeightedRoutePrecedence:     false,
				RouteReplacementMode:        settings.RouteReplacementStandard,
			},
		},
	}

	for _, tc := range testCases {
		t.Run(tc.name, func(t *testing.T) {
			t.Cleanup(func() {
				cleanupEnvVars(t, tc.envVars)
			})

			for k, v := range tc.envVars {
				if err := os.Setenv(k, v); err != nil {
					t.Fatalf("Failed to set environment variable %s=%s: %v", k, v, err)
				}
			}

			s, err := settings.BuildSettings()

			if tc.expectedErrorStr != "" {
				require.ErrorContains(t, err, tc.expectedErrorStr)
				return
			}

			require.NoError(t, err)

			diff := cmp.Diff(tc.expectedSettings, s)
			require.Emptyf(t, diff, "Settings do not match expected values (-expected +got):\n%s", diff)
		})
	}

	t.Run("all settings are tested", func(t *testing.T) {
		s := settings.Settings{}
		settingsValue := reflect.ValueOf(s)

		allEnvVars := allEnvVarsSet()
		// Check for the right number of env vars defined
		require.Equal(t, settingsValue.NumField(), len(allEnvVars), "Number of fields in Settings does not match number of tested env vars")

		// Check that each field of Settings has a corresponding env var set in the test map
		// This protects against typos when adding new settings to the test map.
		for envVar, defaultValue := range expectedEnvVars(settingsValue) {
			require.Contains(t, allEnvVars, envVar, "Env var %s is not tested", envVar)
			require.NotEqual(t, allEnvVars[envVar], defaultValue, "Env var %s is set to the default value", envVar)
		}
	})

	// This test is used to validate that the expectedEnvVars function parses the field tags correctly to calculate the env var names.
	t.Run("expectedEnvVars", func(t *testing.T) {
		validateValue := reflect.ValueOf(validateExpectedEnvs{})

		expectedEnvVars := expectedEnvVars(validateValue)
		require.Equal(t, len(expectedEnvVars), validateValue.NumField())

		// Check that the env vars are correct
		require.Contains(t, expectedEnvVars, "KGW_FIELD_ONE", "Env var KGW_FIELD_ONE is not set")
		require.Equal(t, expectedEnvVars["KGW_FIELD_ONE"], "default_value_1", "Env var KGW_FIELD_ONE is not set to the default value")
		require.Contains(t, expectedEnvVars, "KGW_FIELDTWO", "Env var KGW_FIELDTWO is not set")
		require.Equal(t, expectedEnvVars["KGW_FIELDTWO"], "", "Env var KGW_FIELDTWO is not set to the default value")
		require.Contains(t, expectedEnvVars, "ALT_FIELD_3", "Env var ALT_FIELD_3 is not set")
		require.Contains(t, expectedEnvVars, "ALT_FIELD_4", "Env var ALT_FIELD_4 is not set")
		require.Contains(t, expectedEnvVars, "KGW_FIELD_SSL_CONFIG", "Env var KGW_FIELD_SSL_CONFIG is not set")
		require.Contains(t, expectedEnvVars, "KGW_FIELDHTTPCONFIG", "Env var KGW_FIELDHTTPCONFIG is not set")
	})
}

func cleanupEnvVars(t *testing.T, envVars map[string]string) {
	t.Helper()
	for k := range envVars {
		if err := os.Unsetenv(k); err != nil {
			t.Errorf("Failed to unset environment variable %s: %v", k, err)
		}
	}
}

var gatherRegexp = regexp.MustCompile("([^A-Z]+|[A-Z]+[^A-Z]+|[A-Z]+)")
var acronymRegexp = regexp.MustCompile("([A-Z]+)([A-Z][^A-Z]+)")

// expectedEnvVars returns a map of all the env vars that should be set for the given settings value.
// The value of the map is the default value of the field.
func expectedEnvVars(settingsValue reflect.Value) map[string]interface{} {
	// This is a modified version of the code in https://github.com/kelseyhightower/envconfig/blob/7834011875d613aec60c606b52c2b0fe8949fe91/envconfig.go#L102-L128
	expectedEnvVars := make(map[string]interface{}, settingsValue.NumField())
	for i := 0; i < settingsValue.NumField(); i++ {
		fieldType := settingsValue.Type().Field(i)
		splitWords := fieldType.Tag.Get("split_words") == "true"

		envVarName := fieldType.Name
		if splitWords {
			words := gatherRegexp.FindAllStringSubmatch(fieldType.Name, -1)
			if len(words) > 0 {
				var name []string
				for _, words := range words {
					if m := acronymRegexp.FindStringSubmatch(words[0]); len(m) == 3 {
						name = append(name, m[1], m[2])
					} else {
						name = append(name, words[0])
					}
				}
				envVarName = strings.Join(name, "_")
			}
		}

		envVarName = strings.ToUpper(envVarName)
		// Always have a prefix
		envVarName = fmt.Sprintf("KGW_%s", envVarName)

		// If the field has an alt tag, use that as the env var name
		if fieldType.Tag.Get("alt") != "" {
			envVarName = fieldType.Tag.Get("alt")
		}
		expectedEnvVars[envVarName] = fieldType.Tag.Get("default")
	}
	return expectedEnvVars
}

// validateExpectedEnvs is used to validate the expectedEnvVars function.
type validateExpectedEnvs struct {
	// Field with split_words:true
	FieldOne string `split_words:"true" default:"default_value_1"`
	// Field with split_words:false
	FieldTwo string `split_words:"false"`
	// Field with split_words:true and alt name
	FieldThree string `split_words:"true" alt:"ALT_FIELD_3"`
	// Field with split_words:false and alt name
	FieldFour string `split_words:"false" alt:"ALT_FIELD_4"`
	// Field with acronym and split_words:true
	FieldSSLConfig string `split_words:"true"`
	// Field with acronym and split_words:false
	FieldHTTPConfig string `split_words:"false"`
}<|MERGE_RESOLUTION|>--- conflicted
+++ resolved
@@ -39,6 +39,7 @@
 		"KGW_WEIGHTED_ROUTE_PRECEDENCE":     "true",
 		"KGW_ROUTE_REPLACEMENT_MODE":        string(settings.RouteReplacementStrict),
     "KGW_ENABLE_BUILTIN_DEFAULT_METRICS": "true",
+    "KGW_GLOBAL_POLICY_NAMESPACE":        "foo",
 	}
 }
 
@@ -88,40 +89,10 @@
 			},
 		},
 		{
-<<<<<<< HEAD
 			// This test will pass if a new field is added to Settings and the default value is null value for the type.
 			// However, a separate test will fail if a new field with a non-default value is not added to the map returned by allEnvVarsSet()
 			name:    "all values set",
 			envVars: allEnvVarsSet(),
-=======
-			name: "all values set",
-			envVars: map[string]string{
-				"KGW_DNS_LOOKUP_FAMILY":              string(settings.DnsLookupFamilyV4Only),
-				"KGW_ENABLE_ISTIO_INTEGRATION":       "true",
-				"KGW_ENABLE_ISTIO_AUTO_MTLS":         "true",
-				"KGW_LISTENER_BIND_IPV6":             "false",
-				"KGW_STS_CLUSTER_NAME":               "my-cluster",
-				"KGW_STS_URI":                        "my.sts.uri",
-				"KGW_XDS_SERVICE_HOST":               "my-xds-host",
-				"KGW_XDS_SERVICE_NAME":               "custom-svc",
-				"KGW_XDS_SERVICE_PORT":               "1234",
-				"KGW_USE_RUST_FORMATIONS":            "true",
-				"KGW_ENABLE_INFER_EXT":               "true",
-				"KGW_INFER_EXT_AUTO_PROVISION":       "true",
-				"KGW_DEFAULT_IMAGE_REGISTRY":         "my-registry",
-				"KGW_DEFAULT_IMAGE_TAG":              "my-tag",
-				"KGW_DEFAULT_IMAGE_PULL_POLICY":      "Always",
-				"KGW_WAYPOINT_LOCAL_BINDING":         "true",
-				"KGW_INGRESS_USE_WAYPOINTS":          "true",
-				"KGW_LOG_LEVEL":                      "debug",
-				"KGW_DISCOVERY_NAMESPACE_SELECTORS":  `[{"matchExpressions":[{"key":"kubernetes.io/metadata.name","operator":"In","values":["infra"]}]},{"matchLabels":{"app":"a"}}]`,
-				"KGW_ENABLE_AGENT_GATEWAY":           "true",
-				"KGW_WEIGHTED_ROUTE_PRECEDENCE":      "true",
-				"KGW_ROUTE_REPLACEMENT_MODE":         string(settings.RouteReplacementStrict),
-				"KGW_ENABLE_BUILTIN_DEFAULT_METRICS": "true",
-				"KGW_GLOBAL_POLICY_NAMESPACE":        "foo",
-			},
->>>>>>> 3305e783
 			expectedSettings: &settings.Settings{
 				DnsLookupFamily:             settings.DnsLookupFamilyV4Only,
 				ListenerBindIpv6:            false,
