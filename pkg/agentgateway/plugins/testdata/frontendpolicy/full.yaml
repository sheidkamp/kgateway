--- conflicted
+++ resolved
@@ -102,11 +102,6 @@
           remove:
           - response.code
         filter: response.code != 200
-<<<<<<< HEAD
-    name: frontend/default/agw:frontend-logging:default/test
-    target:
-      gateway: default/test
-=======
     key: frontend/default/agw:frontend-logging:default/test
     name:
       kind: AgentgatewayPolicy
@@ -116,7 +111,6 @@
       gateway:
         name: test
         namespace: default
->>>>>>> f0eb663a
 status:
   ancestors:
   - ancestorRef:
