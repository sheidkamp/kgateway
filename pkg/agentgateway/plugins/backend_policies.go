package plugins

import (
	"errors"
	"fmt"
	"strings"

	"github.com/agentgateway/agentgateway/go/api"
	"google.golang.org/protobuf/types/known/structpb"
<<<<<<< HEAD
	"google.golang.org/protobuf/types/known/wrapperspb"
=======
>>>>>>> f0eb663a
	"istio.io/istio/pkg/kube/krt"
	"istio.io/istio/pkg/ptr"
	"istio.io/istio/pkg/slices"
	corev1 "k8s.io/api/core/v1"
	metav1 "k8s.io/apimachinery/pkg/apis/meta/v1"
	"k8s.io/apimachinery/pkg/types"

	"github.com/kgateway-dev/kgateway/v2/api/v1alpha1/agentgateway"
	"github.com/kgateway-dev/kgateway/v2/api/v1alpha1/shared"
	"github.com/kgateway-dev/kgateway/v2/pkg/kgateway/translator/sslutils"
	"github.com/kgateway-dev/kgateway/v2/pkg/kgateway/wellknown"
	"github.com/kgateway-dev/kgateway/v2/pkg/utils/kubeutils"
)

const (
	aiPolicySuffix                = ":ai"
	backendTlsPolicySuffix        = ":backend-tls"
	backendauthPolicySuffix       = ":backend-auth"
	tlsPolicySuffix               = ":tls"
	backendHttpPolicySuffix       = ":backend-http"
	mcpAuthorizationPolicySuffix  = ":mcp-authorization"
	mcpAuthenticationPolicySuffix = ":mcp-authentication"
)

func TranslateInlineBackendPolicy(
	ctx PolicyCtx,
	namespace string,
	policy *agentgateway.AgentgatewayPolicyBackendFull,
) ([]*api.BackendPolicySpec, error) {
	dummy := &agentgateway.AgentgatewayPolicy{
		ObjectMeta: metav1.ObjectMeta{
			Name:      "inline_policy",
			Namespace: namespace,
		},
		Spec: agentgateway.AgentgatewayPolicySpec{Backend: policy},
	}
	res, err := translateBackendPolicyToAgw(ctx, dummy, nil)
	return slices.MapFilter(res, func(e AgwPolicy) **api.BackendPolicySpec {
		return ptr.Of(e.Policy.GetBackend())
	}), err
}

func translateBackendPolicyToAgw(
	ctx PolicyCtx,
	policy *agentgateway.AgentgatewayPolicy,
	policyTarget *api.PolicyTarget,
) ([]AgwPolicy, error) {
	backend := policy.Spec.Backend
	if backend == nil {
		return nil, nil
	}
	agwPolicies := make([]AgwPolicy, 0)
	var errs []error

	policyName := getBackendPolicyName(policy.Namespace, policy.Name)

	if s := backend.HTTP; s != nil {
		pol := translateBackendHTTP(policy, policyTarget)
		agwPolicies = append(agwPolicies, pol...)
	}

	if s := backend.TLS; s != nil {
		pol, err := translateBackendTLS(ctx, policy, policyTarget)
		if err != nil {
			logger.Error("error processing backend TLS", "err", err)
			errs = append(errs, err)
		}
		agwPolicies = append(agwPolicies, pol...)
	}

	if s := backend.TCP; s != nil {
		pol, err := translateBackendTCP(ctx, policy, policyName, policyTarget)
		if err != nil {
			logger.Error("error processing backend TCP", "err", err)
			errs = append(errs, err)
		}
		agwPolicies = append(agwPolicies, pol...)
	}

	if s := backend.MCP; s != nil {
		if backend.MCP.Authorization != nil {
			pol := translateBackendMCPAuthorization(policy, policyTarget)
			agwPolicies = append(agwPolicies, pol...)
		}

		if backend.MCP.Authentication != nil {
			pol := translateBackendMCPAuthentication(ctx, policy, policyTarget)
			agwPolicies = append(agwPolicies, pol...)
		}
	}

	if s := backend.AI; s != nil {
		pol, err := translateBackendAI(ctx, policy, policyName, policyTarget)
		if err != nil {
			logger.Error("error processing backend AI", "err", err)
			errs = append(errs, err)
		}
		agwPolicies = append(agwPolicies, pol...)
	}

	if s := backend.Auth; s != nil {
		pol, err := translateBackendAuth(ctx, policy, policyName, policyTarget)
		if err != nil {
			logger.Error("error processing backend Auth", "err", err)
			errs = append(errs, err)
		}
		agwPolicies = append(agwPolicies, pol...)
	}

	return agwPolicies, errors.Join(errs...)
}

func translateBackendTCP(ctx PolicyCtx, policy *agentgateway.AgentgatewayPolicy, name string, target *api.PolicyTarget) ([]AgwPolicy, error) {
	// TODO
	return nil, nil
}

func translateBackendTLS(ctx PolicyCtx, policy *agentgateway.AgentgatewayPolicy, target *api.PolicyTarget) ([]AgwPolicy, error) {
	var errs []error
	tls := policy.Spec.Backend.TLS

	p := &api.BackendPolicySpec_BackendTLS{}

	if len(tls.MtlsCertificateRef) > 0 {
		// Currently we only support one, and enforce this in the API
		mtls := tls.MtlsCertificateRef[0]
		nn := types.NamespacedName{
			Namespace: policy.Namespace,
			Name:      mtls.Name,
		}
		scrt := ptr.Flatten(krt.FetchOne(ctx.Krt, ctx.Collections.Secrets, krt.FilterObjectName(nn)))
		if scrt == nil {
			errs = append(errs, fmt.Errorf("secret %s not found", nn))
		} else {
			if _, err := sslutils.ValidateTlsSecretData(nn.Name, nn.Namespace, scrt.Data); err != nil {
				errs = append(errs, fmt.Errorf("secret %v contains invalid certificate: %v", nn, err))
			}
			p.Cert = scrt.Data[corev1.TLSCertKey]
			p.Key = scrt.Data[corev1.TLSPrivateKeyKey]
			if ca, f := scrt.Data[corev1.ServiceAccountRootCAKey]; f {
				p.Root = ca
			}
		}
	}

	// Build CA bundle from referenced ConfigMaps, if provided
	// If we were using mTLS, we may be overriding the previously set p.Root -- this is intended
	if len(tls.CACertificateRefs) > 0 {
		var sb strings.Builder
		for _, ref := range tls.CACertificateRefs {
			nn := types.NamespacedName{Namespace: policy.Namespace, Name: ref.Name}
			cfgmap := krt.FetchOne(ctx.Krt, ctx.Collections.ConfigMaps, krt.FilterObjectName(nn))
			if cfgmap == nil {
				errs = append(errs, fmt.Errorf("ConfigMap %s not found", nn))
				continue
			}
			pem, err := sslutils.GetCACertFromConfigMap(ptr.Flatten(cfgmap))
			if err != nil {
				errs = append(errs, fmt.Errorf("error extracting CA cert from ConfigMap %s: %w", nn, err))
				continue
			}
			if sb.Len() > 0 {
				sb.WriteString("\n")
			}
			sb.WriteString(pem)
		}
		// TODO: if none, submit something to make agentgateway reject requests instead of fail open.
		if sb.Len() > 0 {
			p.Root = []byte(sb.String())
		}
	}

	if len(tls.VerifySubjectAltNames) > 0 {
		p.VerifySubjectAltNames = tls.VerifySubjectAltNames
	}
	p.Hostname = (tls.Sni)

	if tls.InsecureSkipVerify != nil {
		switch *tls.InsecureSkipVerify {
		case agentgateway.InsecureTLSModeAll:
			p.Verification = api.BackendPolicySpec_BackendTLS_INSECURE_ALL
		case agentgateway.InsecureTLSModeHostname:
			p.Verification = api.BackendPolicySpec_BackendTLS_INSECURE_HOST
		}
	}

	if tls.AlpnProtocols != nil {
		p.Alpn = &api.Alpn{Protocols: *tls.AlpnProtocols}
	}

	tlsPolicy := &api.Policy{
		Key:    policy.Namespace + "/" + policy.Name + tlsPolicySuffix + attachmentName(target),
		Name:   TypedResourceName(wellknown.AgentgatewayPolicyGVK.Kind, policy),
		Target: target,
		Kind: &api.Policy_Backend{
			Backend: &api.BackendPolicySpec{
				Kind: &api.BackendPolicySpec_BackendTls{
					BackendTls: p,
				},
			}},
	}

	logger.Debug("generated TLS policy",
		"policy", policy.Name,
		"agentgateway_policy", tlsPolicy.Name)

	return []AgwPolicy{{Policy: tlsPolicy}}, errors.Join(errs...)
}

func translateBackendHTTP(policy *agentgateway.AgentgatewayPolicy, target *api.PolicyTarget) []AgwPolicy {
	http := policy.Spec.Backend.HTTP
	p := &api.BackendPolicySpec_BackendHTTP{}
	if v := http.Version; v != nil {
		switch *v {
		case agentgateway.HTTPVersion1:
			p.Version = api.BackendPolicySpec_BackendHTTP_HTTP1
		case agentgateway.HTTPVersion2:
			p.Version = api.BackendPolicySpec_BackendHTTP_HTTP2
		}
	}
	tp := &api.Policy{
		Key:    policy.Namespace + "/" + policy.Name + backendHttpPolicySuffix + attachmentName(target),
		Name:   TypedResourceName(wellknown.AgentgatewayPolicyGVK.Kind, policy),
		Target: target,
		Kind: &api.Policy_Backend{
			Backend: &api.BackendPolicySpec{
				Kind: &api.BackendPolicySpec_BackendHttp{
					BackendHttp: p,
				},
			}},
	}
	logger.Debug("generated HTTP policy",
		"policy", policy.Name,
		"agentgateway_policy", tp.Name)

	return []AgwPolicy{{Policy: tp}}
}

func translateBackendMCPAuthorization(policy *agentgateway.AgentgatewayPolicy, target *api.PolicyTarget) []AgwPolicy {
	backend := policy.Spec.Backend
	if backend == nil || backend.MCP == nil || backend.MCP.Authorization == nil {
		return nil
	}
	auth := backend.MCP.Authorization
	var allowPolicies, denyPolicies []string
	if auth.Action == shared.AuthorizationPolicyActionDeny {
		denyPolicies = append(denyPolicies, cast(auth.Policy.MatchExpressions)...)
	} else {
		allowPolicies = append(allowPolicies, cast(auth.Policy.MatchExpressions)...)
	}

	mcpPolicy := &api.Policy{
		Key:    policy.Namespace + "/" + policy.Name + mcpAuthorizationPolicySuffix + attachmentName(target),
		Name:   TypedResourceName(wellknown.AgentgatewayPolicyGVK.Kind, policy),
		Target: target,
		Kind: &api.Policy_Backend{
			Backend: &api.BackendPolicySpec{
				Kind: &api.BackendPolicySpec_McpAuthorization_{
					McpAuthorization: &api.BackendPolicySpec_McpAuthorization{
						Allow: allowPolicies,
						Deny:  denyPolicies,
					},
				},
			}},
	}

	logger.Debug("generated MCPBackend policy",
		"policy", policy.Name,
		"agentgateway_policy", mcpPolicy.Name)

	return []AgwPolicy{{Policy: mcpPolicy}}
}

<<<<<<< HEAD
func translateBackendMCPAuthentication(ctx PolicyCtx, policy *v1alpha1.AgentgatewayPolicy, target *api.PolicyTarget) []AgwPolicy {
=======
func translateBackendMCPAuthentication(ctx PolicyCtx, policy *agentgateway.AgentgatewayPolicy, target *api.PolicyTarget) []AgwPolicy {
>>>>>>> f0eb663a
	backend := policy.Spec.Backend
	if backend == nil || backend.MCP == nil || backend.MCP.Authentication == nil {
		return nil
	}
	authnPolicy := backend.MCP.Authentication
	if authnPolicy == nil {
		return nil
	}

	idp := api.BackendPolicySpec_McpAuthentication_AUTH0
<<<<<<< HEAD
	if authnPolicy.McpIDP != nil && *authnPolicy.McpIDP == v1alpha1.Keycloak {
=======
	if authnPolicy.McpIDP != nil && *authnPolicy.McpIDP == agentgateway.Keycloak {
>>>>>>> f0eb663a
		idp = api.BackendPolicySpec_McpAuthentication_KEYCLOAK
	}

	translatedInlineJwks, err := resolveRemoteJWKSInline(ctx, authnPolicy.JWKS.JwksUri)
	if err != nil {
		logger.Error("failed resolving jwks", "jwks_uri", authnPolicy.JWKS.JwksUri, "error", err)
		return nil
	}

	var extraResourceMetadata map[string]*structpb.Value
	for k, v := range authnPolicy.ResourceMetadata {
		if extraResourceMetadata == nil {
			extraResourceMetadata = make(map[string]*structpb.Value)
		}

		pbVal, err := structpb.NewValue(v)
		if err != nil {
			logger.Error("error converting resource metadata", "key", k, "error", err)
			continue
		}

		extraResourceMetadata[k] = pbVal
	}

	mcpAuthn := &api.BackendPolicySpec_McpAuthentication{
		Issuer:    authnPolicy.Issuer,
		Audiences: authnPolicy.Audiences,
		Provider:  idp,
		ResourceMetadata: &api.BackendPolicySpec_McpAuthentication_ResourceMetadata{
			Extra: extraResourceMetadata,
		},
		JwksInline: translatedInlineJwks,
	}
	mcpAuthnPolicy := &api.Policy{
<<<<<<< HEAD
		Name:   policy.Namespace + "/" + policy.Name + mcpAuthenticationPolicySuffix + attachmentName(target),
=======
		Key:    policy.Namespace + "/" + policy.Name + mcpAuthenticationPolicySuffix + attachmentName(target),
		Name:   TypedResourceName(wellknown.AgentgatewayPolicyGVK.Kind, policy),
>>>>>>> f0eb663a
		Target: target,
		Kind: &api.Policy_Backend{
			Backend: &api.BackendPolicySpec{
				Kind: &api.BackendPolicySpec_McpAuthentication_{
					McpAuthentication: mcpAuthn,
				},
			}},
	}

	logger.Debug("generated MCP authentication policy",
		"policy", policy.Name,
		"agentgateway_policy", mcpAuthnPolicy.Name)

	return []AgwPolicy{{Policy: mcpAuthnPolicy}}
}

// translateBackendAI processes AI configuration and creates corresponding Agw policies
func translateBackendAI(ctx PolicyCtx, agwPolicy *agentgateway.AgentgatewayPolicy, name string, policyTarget *api.PolicyTarget) ([]AgwPolicy, error) {
	var errs []error
	aiSpec := agwPolicy.Spec.Backend.AI

	translatedAIPolicy := &api.BackendPolicySpec_Ai{}
	if aiSpec.PromptEnrichment != nil {
		translatedAIPolicy.Prompts = processPromptEnrichment(aiSpec.PromptEnrichment)
	}

	for _, def := range aiSpec.Defaults {
		val, err := toJSONValue(def.Value)
		if err != nil {
			logger.Error("error parsing field value", "field", def.Field, "error", err)
			errs = append(errs, err)
			continue
		}
		if translatedAIPolicy.Defaults == nil {
			translatedAIPolicy.Defaults = make(map[string]string)
		}
		translatedAIPolicy.Defaults[def.Field] = val
	}

	for _, def := range aiSpec.Overrides {
		val, err := toJSONValue(def.Value)
		if err != nil {
			logger.Error("error parsing field value", "field", def.Field, "error", err)
			errs = append(errs, err)
			continue
		}
		if translatedAIPolicy.Overrides == nil {
			translatedAIPolicy.Overrides = make(map[string]string)
		}
		translatedAIPolicy.Overrides[def.Field] = val
	}

	if aiSpec.PromptGuard != nil {
		if translatedAIPolicy.PromptGuard == nil {
			translatedAIPolicy.PromptGuard = &api.BackendPolicySpec_Ai_PromptGuard{}
		}
		if aiSpec.PromptGuard.Request != nil {
			r, err := processRequestGuard(ctx, agwPolicy.Namespace, aiSpec.PromptGuard.Request)
			if err != nil {
				logger.Error("error parsing request prompt guard", "error", err)
				errs = append(errs, err)
			} else {
				translatedAIPolicy.PromptGuard.Request = r
			}
		}

		if aiSpec.PromptGuard.Response != nil {
			r, err := processResponseGuard(ctx, agwPolicy.Namespace, aiSpec.PromptGuard.Response)
			if err != nil {
				logger.Error("error parsing response prompt guard", "error", err)
				errs = append(errs, err)
			} else {
				translatedAIPolicy.PromptGuard.Response = r
			}
		}
	}

	if aiSpec.ModelAliases != nil {
		translatedAIPolicy.ModelAliases = aiSpec.ModelAliases
	}

	if aiSpec.PromptCaching != nil {
		translatedAIPolicy.PromptCaching = &api.BackendPolicySpec_Ai_PromptCaching{
			CacheSystem:   aiSpec.PromptCaching.CacheSystem,
			CacheMessages: aiSpec.PromptCaching.CacheMessages,
			CacheTools:    aiSpec.PromptCaching.CacheTools,
		}
		translatedAIPolicy.PromptCaching.MinTokens = ptr.Of(uint32(aiSpec.PromptCaching.MinTokens)) //nolint:gosec // G115: MinTokens is validated by kubebuilder to be >= 0
	}

	if aiSpec.Routes != nil {
		r := make(map[string]api.BackendPolicySpec_Ai_RouteType)
		for path, routeType := range aiSpec.Routes {
			r[path] = translateRouteType(routeType)
		}
		translatedAIPolicy.Routes = r
	}

	aiPolicy := &api.Policy{
		Key:    name + aiPolicySuffix + attachmentName(policyTarget),
		Name:   TypedResourceName(wellknown.AgentgatewayPolicyGVK.Kind, agwPolicy),
		Target: policyTarget,
		Kind: &api.Policy_Backend{
			Backend: &api.BackendPolicySpec{
				Kind: &api.BackendPolicySpec_Ai_{
					Ai: translatedAIPolicy,
				},
			},
		},
	}

	logger.Debug("generated AI policy",
		"policy", agwPolicy.Name,
		"agentgateway_policy", aiPolicy.Name)

	return []AgwPolicy{{Policy: aiPolicy}}, errors.Join(errs...)
}

func translateBackendAuth(ctx PolicyCtx, policy *agentgateway.AgentgatewayPolicy, name string, target *api.PolicyTarget) ([]AgwPolicy, error) {
	var errs []error
	auth := policy.Spec.Backend.Auth

	if auth == nil {
		return nil, nil
	}

	var translatedAuth *api.BackendAuthPolicy

	if auth.InlineKey != nil && *auth.InlineKey != "" {
		translatedAuth = &api.BackendAuthPolicy{
			Kind: &api.BackendAuthPolicy_Key{
				Key: &api.Key{Secret: *auth.InlineKey},
			},
		}
	} else if auth.SecretRef != nil {
		// Resolve secret and extract Authorization value
		secret, err := kubeutils.GetSecret(ctx.Collections.Secrets, ctx.Krt, auth.SecretRef.Name, policy.Namespace)
		if err != nil {
			errs = append(errs, fmt.Errorf("failed to get secret %s/%s: %w", policy.Namespace, auth.SecretRef.Name, err))
		} else {
			if authKey, ok := kubeutils.GetSecretAuth(secret); ok {
				translatedAuth = &api.BackendAuthPolicy{
					Kind: &api.BackendAuthPolicy_Key{
						Key: &api.Key{Secret: authKey},
					},
				}
			} else {
				errs = append(errs, fmt.Errorf("secret %s/%s missing Authorization value", policy.Namespace, auth.SecretRef.Name))
			}
		}
	} else {
		errs = append(errs, fmt.Errorf("backend auth requires either inline key or secretRef"))
	}

	if translatedAuth == nil {
		return nil, errors.Join(errs...)
	}

	authPolicy := &api.Policy{
		Key:    name + backendauthPolicySuffix + attachmentName(target),
		Name:   TypedResourceName(wellknown.AgentgatewayPolicyGVK.Kind, policy),
		Target: target,
		Kind: &api.Policy_Backend{
			Backend: &api.BackendPolicySpec{
				Kind: &api.BackendPolicySpec_Auth{
					Auth: translatedAuth,
				},
			},
		},
	}
	logger.Debug("generated backend auth policy",
		"policy", policy.Name,
		"agentgateway_policy", authPolicy.Name)

	return []AgwPolicy{{Policy: authPolicy}}, errors.Join(errs...)
}

// translateRouteType converts kgateway RouteType to agentgateway proto RouteType
func translateRouteType(rt agentgateway.RouteType) api.BackendPolicySpec_Ai_RouteType {
	switch rt {
	case agentgateway.RouteTypeCompletions:
		return api.BackendPolicySpec_Ai_COMPLETIONS
	case agentgateway.RouteTypeMessages:
		return api.BackendPolicySpec_Ai_MESSAGES
	case agentgateway.RouteTypeModels:
		return api.BackendPolicySpec_Ai_MODELS
	case agentgateway.RouteTypePassthrough:
		return api.BackendPolicySpec_Ai_PASSTHROUGH
	case agentgateway.RouteTypeResponses:
		return api.BackendPolicySpec_Ai_RESPONSES
	case agentgateway.RouteTypeAnthropicTokenCount:
		return api.BackendPolicySpec_Ai_ANTHROPIC_TOKEN_COUNT
	default:
		// Default to completions if unknown type
		return api.BackendPolicySpec_Ai_COMPLETIONS
	}
}<|MERGE_RESOLUTION|>--- conflicted
+++ resolved
@@ -7,10 +7,6 @@
 
 	"github.com/agentgateway/agentgateway/go/api"
 	"google.golang.org/protobuf/types/known/structpb"
-<<<<<<< HEAD
-	"google.golang.org/protobuf/types/known/wrapperspb"
-=======
->>>>>>> f0eb663a
 	"istio.io/istio/pkg/kube/krt"
 	"istio.io/istio/pkg/ptr"
 	"istio.io/istio/pkg/slices"
@@ -284,11 +280,7 @@
 	return []AgwPolicy{{Policy: mcpPolicy}}
 }
 
-<<<<<<< HEAD
-func translateBackendMCPAuthentication(ctx PolicyCtx, policy *v1alpha1.AgentgatewayPolicy, target *api.PolicyTarget) []AgwPolicy {
-=======
 func translateBackendMCPAuthentication(ctx PolicyCtx, policy *agentgateway.AgentgatewayPolicy, target *api.PolicyTarget) []AgwPolicy {
->>>>>>> f0eb663a
 	backend := policy.Spec.Backend
 	if backend == nil || backend.MCP == nil || backend.MCP.Authentication == nil {
 		return nil
@@ -299,11 +291,7 @@
 	}
 
 	idp := api.BackendPolicySpec_McpAuthentication_AUTH0
-<<<<<<< HEAD
-	if authnPolicy.McpIDP != nil && *authnPolicy.McpIDP == v1alpha1.Keycloak {
-=======
 	if authnPolicy.McpIDP != nil && *authnPolicy.McpIDP == agentgateway.Keycloak {
->>>>>>> f0eb663a
 		idp = api.BackendPolicySpec_McpAuthentication_KEYCLOAK
 	}
 
@@ -338,12 +326,8 @@
 		JwksInline: translatedInlineJwks,
 	}
 	mcpAuthnPolicy := &api.Policy{
-<<<<<<< HEAD
-		Name:   policy.Namespace + "/" + policy.Name + mcpAuthenticationPolicySuffix + attachmentName(target),
-=======
 		Key:    policy.Namespace + "/" + policy.Name + mcpAuthenticationPolicySuffix + attachmentName(target),
 		Name:   TypedResourceName(wellknown.AgentgatewayPolicyGVK.Kind, policy),
->>>>>>> f0eb663a
 		Target: target,
 		Kind: &api.Policy_Backend{
 			Backend: &api.BackendPolicySpec{
