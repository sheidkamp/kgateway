--- conflicted
+++ resolved
@@ -75,14 +75,10 @@
       matches:
       - path:
           exact: /exact
-<<<<<<< HEAD
-      routeName: default/exact-match-route
-=======
       name:
         kind: HTTPRoute
         name: exact-match-route
         namespace: default
->>>>>>> f0eb663a
 status:
 - apiVersion: gateway.networking.k8s.io/v1
   kind: HTTPRoute
