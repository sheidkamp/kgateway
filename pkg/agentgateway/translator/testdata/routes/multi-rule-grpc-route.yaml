--- conflicted
+++ resolved
@@ -68,14 +68,10 @@
       matches:
       - path:
           exact: /order.Service/CreateOrder
-<<<<<<< HEAD
-      routeName: default/multi-rule-grpc-route
-=======
       name:
         kind: GRPCRoute
         name: multi-rule-grpc-route
         namespace: default
->>>>>>> f0eb663a
 status:
 - apiVersion: gateway.networking.k8s.io/v1
   kind: GRPCRoute
