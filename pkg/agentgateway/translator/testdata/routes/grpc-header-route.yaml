apiVersion: gateway.networking.k8s.io/v1
kind: GRPCRoute
metadata:
  name: grpc-header-route
  namespace: default
spec:
  parentRefs:
  - name: test-gateway
  hostnames:
  - grpc.example.com
  rules:
  - matches:
    - method:
        service: example.Service
        method: GetUser
      headers:
      - type: Exact
        name: authorization
        value: Bearer token
    backendRefs:
    - name: grpc-service
      port: 9090
---
apiVersion: v1
kind: Service
metadata:
  name: grpc-service
  namespace: default
spec:
  ports:
  - port: 9090
---
# Output
output:
- gateway:
    Name: test-gateway
    Namespace: default
  resource:
    route:
      backends:
      - backend:
          port: 9090
          service:
            hostname: grpc-service.default.svc.cluster.local
            namespace: default
        weight: 1
      hostnames:
      - grpc.example.com
      key: default/grpc-header-route.0.http
      listenerKey: default/test-gateway.http
      matches:
      - headers:
        - exact: Bearer token
          name: authorization
        path:
          exact: /example.Service/GetUser
<<<<<<< HEAD
      routeName: default/grpc-header-route
=======
      name:
        kind: GRPCRoute
        name: grpc-header-route
        namespace: default
>>>>>>> f0eb663a
status:
- apiVersion: gateway.networking.k8s.io/v1
  kind: GRPCRoute
  metadata:
    name: grpc-header-route
    namespace: default
  spec: null
  status:
    parents:
    - conditions:
      - lastTransitionTime: fake
        message: ""
        reason: Accepted
        status: "True"
        type: Accepted
      - lastTransitionTime: fake
        message: ""
        reason: ResolvedRefs
        status: "True"
        type: ResolvedRefs
      controllerName: kgateway.dev/agentgateway
      parentRef:
        group: gateway.networking.k8s.io
        kind: Gateway
        name: test-gateway
        namespace: default<|MERGE_RESOLUTION|>--- conflicted
+++ resolved
@@ -54,14 +54,10 @@
           name: authorization
         path:
           exact: /example.Service/GetUser
-<<<<<<< HEAD
-      routeName: default/grpc-header-route
-=======
       name:
         kind: GRPCRoute
         name: grpc-header-route
         namespace: default
->>>>>>> f0eb663a
 status:
 - apiVersion: gateway.networking.k8s.io/v1
   kind: GRPCRoute
