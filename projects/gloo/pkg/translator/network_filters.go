package translator

import (
	"fmt"
	"sort"

	envoy_config_core_v3 "github.com/envoyproxy/go-control-plane/envoy/config/core/v3"
	routerv3 "github.com/envoyproxy/go-control-plane/envoy/extensions/filters/http/router/v3"
	codecv3 "github.com/envoyproxy/go-control-plane/envoy/extensions/filters/http/upstream_codec/v3"
	envoyhttp "github.com/envoyproxy/go-control-plane/envoy/extensions/filters/network/http_connection_manager/v3"
	"github.com/envoyproxy/go-control-plane/pkg/wellknown"
	"github.com/golang/protobuf/ptypes/wrappers"
	errors "github.com/rotisserie/eris"
	"github.com/solo-io/go-utils/contextutils"
	"github.com/solo-io/go-utils/log"

	envoy_config_listener_v3 "github.com/envoyproxy/go-control-plane/envoy/config/listener/v3"
	"github.com/solo-io/gloo/pkg/utils/settingsutil"
	validationapi "github.com/solo-io/gloo/projects/gloo/pkg/api/grpc/validation"
	v1 "github.com/solo-io/gloo/projects/gloo/pkg/api/v1"
	"github.com/solo-io/gloo/projects/gloo/pkg/plugins"
	proto_utils "github.com/solo-io/gloo/projects/gloo/pkg/utils"
	"github.com/solo-io/gloo/projects/gloo/pkg/utils/validation"
)

type NetworkFilterTranslator interface {
	ComputeNetworkFilters(params plugins.Params) ([]*envoy_config_listener_v3.Filter, error)
}

var _ NetworkFilterTranslator = new(httpNetworkFilterTranslator)

const (
	DefaultHttpStatPrefix  = "http"
	UpstreamCodeFilterName = "envoy.filters.http.upstream_codec"
)

type httpNetworkFilterTranslator struct {
	// A Gloo HttpListener produces a single filter chain, with its own set of NetworkFilters
	listener *v1.HttpListener
	// The report where warnings/errors are persisted
	report *validationapi.HttpListenerReport
	// List of NetworkFilterPlugin to process. This is not added to the HCM as that should only process HTTP filters
	networkPlugins []plugins.NetworkFilterPlugin
	// The implementation for generating the HttpConnectionManager NetworkFilter
	hcmNetworkFilterTranslator *hcmNetworkFilterTranslator
}

func NewHttpListenerNetworkFilterTranslator(
	parentListener *v1.Listener,
	listener *v1.HttpListener,
	report *validationapi.HttpListenerReport,
	networkPlugins []plugins.NetworkFilterPlugin,
	httpPlugins []plugins.HttpFilterPlugin,
	upstreamHttpPlugins []plugins.UpstreamHttpFilterPlugin,
	hcmPlugins []plugins.HttpConnectionManagerPlugin,
	routeConfigName string,
) *httpNetworkFilterTranslator {
	return &httpNetworkFilterTranslator{
		listener:       listener,
		report:         report,
		networkPlugins: networkPlugins,
		hcmNetworkFilterTranslator: &hcmNetworkFilterTranslator{
			parentListener:      parentListener,
			listener:            listener,
			report:              report,
			httpPlugins:         httpPlugins,
			upstreamHttpPlugins: upstreamHttpPlugins,
			hcmPlugins:          hcmPlugins,
			routeConfigName:     routeConfigName,
		},
	}
}

func (n *httpNetworkFilterTranslator) computePreHCMFilters(params plugins.Params) []plugins.StagedNetworkFilter {
	var networkFilters []plugins.StagedNetworkFilter
	// Process the network filters.
	for _, plug := range n.networkPlugins {
		stagedFilters, err := plug.NetworkFiltersHTTP(params, n.listener)
		if err != nil {
			validation.AppendHTTPListenerError(n.report, validationapi.HttpListenerReport_Error_ProcessingError, err.Error())
		}

		for _, nf := range stagedFilters {
			if nf.Filter == nil {
				log.Warnf("plugin %v implements NetworkFilters() but returned nil", plug.Name())
				continue
			}
			networkFilters = append(networkFilters, nf)
		}
	}
	return networkFilters
}

func (n *httpNetworkFilterTranslator) ComputeNetworkFilters(params plugins.Params) ([]*envoy_config_listener_v3.Filter, error) {
	if !settingsutil.MaybeFromContext(params.Ctx).GetGateway().GetTranslateEmptyGateways().GetValue() {
		// return if listener has no virtual hosts
		if len(n.listener.GetVirtualHosts()) == 0 {
			return nil, nil
		}
	}

	// We used to support a ListenerFilterPlugin interface, which was used to generate
	// a list of NetworkFilters. That plugin wasn't implemented in the codebase so it
	// was removed. If we want to support other network filters, we would process
	// those plugins here.

	// Check that we don't refer to nonexistent auth config
	// TODO (sam-heilbron)
	// This is a partial duplicate of the open source ExtauthTranslatorSyncer
	// We should find a single place to define this configuration
	for i, vHost := range n.listener.GetVirtualHosts() {
		acRef := vHost.GetOptions().GetExtauth().GetConfigRef()
		if acRef != nil {
			if _, err := params.Snapshot.AuthConfigs.Find(acRef.GetNamespace(), acRef.GetName()); err != nil {
				validation.AppendVirtualHostError(
					n.report.GetVirtualHostReports()[i],
					validationapi.VirtualHostReport_Error_ProcessingError,
					"auth config not found: "+acRef.String())
			}
		}
	}

	// Process && sort the network filters.
	networkFilters := sortNetworkFilters(n.computePreHCMFilters(params))

	// add the http connection manager filter after all the InAuth Listener Filters
	networkFilter, err := n.hcmNetworkFilterTranslator.ComputeNetworkFilter(params)
	if err != nil {
		return nil, err
	}
	networkFilters = append(networkFilters, networkFilter)
	return networkFilters, nil
}

func sortNetworkFilters(filters plugins.StagedNetworkFilterList) []*envoy_config_listener_v3.Filter {
	sort.Sort(filters)
	var sortedFilters []*envoy_config_listener_v3.Filter
	for _, filter := range filters {
		sortedFilters = append(sortedFilters, filter.Filter)
	}
	return sortedFilters
}

type hcmNetworkFilterTranslator struct {
	parentListener *v1.Listener
	// A Gloo HttpListener which contains HttpConnectionManager settings
	listener *v1.HttpListener
	// The report where warnings/errors are persisted
	report *validationapi.HttpListenerReport
	// List of HttpFilterPlugins to process
	httpPlugins []plugins.HttpFilterPlugin
	// List of UpstreamHttpPlugins to process
	upstreamHttpPlugins []plugins.UpstreamHttpFilterPlugin
	// List of HttpConnectionManagerPlugins to process
	hcmPlugins []plugins.HttpConnectionManagerPlugin
	// The name of the RouteConfiguration for the HttpConnectionManager
	routeConfigName string
}

func (h *hcmNetworkFilterTranslator) ComputeNetworkFilter(params plugins.Params) (*envoy_config_listener_v3.Filter, error) {
	params.Ctx = contextutils.WithLogger(params.Ctx, "compute_http_connection_manager")

	// 1. Initialize the HCM
	httpConnectionManager := h.initializeHCM()

	// 2. Apply HttpFilters
	var err error
	httpConnectionManager.HttpFilters = h.computeHttpFilters(params)

	// 3. Allow any HCM plugins to make their changes, with respect to any changes the core plugin made
	for _, hcmPlugin := range h.hcmPlugins {
		if err := hcmPlugin.ProcessHcmNetworkFilter(params, h.parentListener, h.listener, httpConnectionManager); err != nil {
			validation.AppendHTTPListenerError(h.report,
				validationapi.HttpListenerReport_Error_ProcessingError,
				err.Error())
		}
	}

	// 4. Generate the typedConfig for the HCM
	hcmFilter, err := NewFilterWithTypedConfig(wellknown.HTTPConnectionManager, httpConnectionManager)
	if err != nil {
		contextutils.LoggerFrom(params.Ctx).DPanic("failed to convert proto message to struct")
		return nil, errors.Wrapf(err, "failed to convert proto message to struct")
	}

	return hcmFilter, nil
}

func (h *hcmNetworkFilterTranslator) initializeHCM() *envoyhttp.HttpConnectionManager {
	statPrefix := h.listener.GetStatPrefix()
	if statPrefix == "" {
		statPrefix = DefaultHttpStatPrefix
	}

	return &envoyhttp.HttpConnectionManager{
		CodecType:  envoyhttp.HttpConnectionManager_AUTO,
		StatPrefix: statPrefix,
		NormalizePath: &wrappers.BoolValue{
			Value: true,
		},
		RouteSpecifier: &envoyhttp.HttpConnectionManager_Rds{
			Rds: &envoyhttp.Rds{
				ConfigSource: &envoy_config_core_v3.ConfigSource{
					ResourceApiVersion: envoy_config_core_v3.ApiVersion_V3,
					ConfigSourceSpecifier: &envoy_config_core_v3.ConfigSource_Ads{
						Ads: &envoy_config_core_v3.AggregatedConfigSource{},
					},
				},
				RouteConfigName: h.routeConfigName,
			},
		},
	}
}

func (h *hcmNetworkFilterTranslator) computeHttpFilters(params plugins.Params) []*envoyhttp.HttpFilter {
	var httpFilters plugins.StagedHttpFilterList

	// run the HttpFilter Plugins
	for _, plug := range h.httpPlugins {
		log.Debugf("processing http filter plugin %s", plug.Name())
		stagedFilters, err := plug.HttpFilters(params, h.listener)
		fmt.Printf("%d filters returned by %s\n", len(stagedFilters), plug.Name())
		if err != nil {
			validation.AppendHTTPListenerError(h.report, validationapi.HttpListenerReport_Error_ProcessingError, err.Error())
		}

		for _, httpFilter := range stagedFilters {
<<<<<<< HEAD
			log.Debugf("adding http filter %v", httpFilter.HttpFilter)
			if httpFilter.HttpFilter == nil {
=======
			if httpFilter.Filter == nil {
>>>>>>> b7007d9e
				log.Warnf("plugin %v implements HttpFilters() but returned nil", plug.Name())
				continue
			}
			httpFilters = append(httpFilters, httpFilter)
		}
	}

	// https://www.envoyproxy.io/docs/envoy/latest/intro/arch_overview/http/http_filters#filter-ordering
	// HttpFilter ordering determines the order in which the HCM will execute the filter.

	// 1. Sort filters by stage
	// "Stage" is the type we use to specify when a filter should be run
	envoyHttpFilters := sortHttpFilters(httpFilters)

	// 2. Configure the router filter
	// As outlined by the Envoy docs, the last configured filter has to be a terminal filter.
	// We set the Router filter (https://www.envoyproxy.io/docs/envoy/latest/configuration/http/http_filters/router_filter#config-http-filters-router)
	// as the terminal filter in Gloo Edge.
	routerV3 := routerv3.Router{}

	h.computeUpstreamHTTPFilters(params, &routerV3)

	// TODO it would be ideal of SuppressEnvoyHeaders and DynamicStats could be moved out of here set
	// in a separate router plugin
	if h.listener.GetOptions().GetRouter().GetSuppressEnvoyHeaders().GetValue() {
		routerV3.SuppressEnvoyHeaders = true
	}

	routerV3.DynamicStats = h.listener.GetOptions().GetRouter().GetDynamicStats()

	newStagedFilter, err := plugins.NewStagedFilter(
		wellknown.Router,
		&routerV3,
		plugins.AfterStage(plugins.RouteStage),
	)

	if err != nil {
		validation.AppendHTTPListenerError(h.report, validationapi.HttpListenerReport_Error_ProcessingError, err.Error())
	}

	envoyHttpFilters = append(envoyHttpFilters, newStagedFilter.Filter)

	return envoyHttpFilters
}

func (h *hcmNetworkFilterTranslator) computeUpstreamHTTPFilters(params plugins.Params, routerV3 *routerv3.Router) {

	upstreamHttpFilters := plugins.StagedUpstreamHttpFilterList{}
	for _, plug := range h.upstreamHttpPlugins {
		stagedFilters, err := plug.UpstreamHttpFilters(params, h.listener)
		if err != nil {
			validation.AppendHTTPListenerError(h.report, validationapi.HttpListenerReport_Error_ProcessingError, err.Error())
		}
		upstreamHttpFilters = append(upstreamHttpFilters, stagedFilters...)
	}

	sort.Sort(upstreamHttpFilters)

	sortedFilters := make([]*envoyhttp.HttpFilter, len(upstreamHttpFilters))
	for i, filter := range upstreamHttpFilters {
		sortedFilters[i] = filter.Filter
	}

	msg, err := proto_utils.MessageToAny(&codecv3.UpstreamCodec{})
	if err != nil {
		validation.AppendHTTPListenerError(h.report, validationapi.HttpListenerReport_Error_ProcessingError, err.Error())
		return
	}

	if len(upstreamHttpFilters) > 0 {
		routerV3.UpstreamHttpFilters = sortedFilters
		routerV3.UpstreamHttpFilters = append(routerV3.GetUpstreamHttpFilters(), &envoyhttp.HttpFilter{
			Name: UpstreamCodeFilterName,
			ConfigType: &envoyhttp.HttpFilter_TypedConfig{
				TypedConfig: msg,
			},
		})
	}

}

func sortHttpFilters(filters plugins.StagedHttpFilterList) []*envoyhttp.HttpFilter {
	sort.Sort(filters)
	var sortedFilters []*envoyhttp.HttpFilter
	for _, filter := range filters {
		sortedFilters = append(sortedFilters, filter.Filter)
	}
	return sortedFilters
}<|MERGE_RESOLUTION|>--- conflicted
+++ resolved
@@ -225,12 +225,7 @@
 		}
 
 		for _, httpFilter := range stagedFilters {
-<<<<<<< HEAD
-			log.Debugf("adding http filter %v", httpFilter.HttpFilter)
-			if httpFilter.HttpFilter == nil {
-=======
 			if httpFilter.Filter == nil {
->>>>>>> b7007d9e
 				log.Warnf("plugin %v implements HttpFilters() but returned nil", plug.Name())
 				continue
 			}
