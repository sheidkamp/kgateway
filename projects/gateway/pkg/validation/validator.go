package validation

import (
	"context"
	"sync"

	"github.com/solo-io/gloo/projects/gloo/pkg/api/v1/gloosnapshot"
	gloov1snap "github.com/solo-io/gloo/projects/gloo/pkg/api/v1/gloosnapshot"
	"github.com/solo-io/go-utils/hashutils"

	"github.com/hashicorp/go-multierror"
	"github.com/rotisserie/eris"
	errors "github.com/rotisserie/eris"
	utils2 "github.com/solo-io/gloo/pkg/utils"
	v1 "github.com/solo-io/gloo/projects/gateway/pkg/api/v1"
	"github.com/solo-io/gloo/projects/gateway/pkg/translator"
	"github.com/solo-io/gloo/projects/gateway/pkg/utils"
	"github.com/solo-io/gloo/projects/gloo/pkg/api/grpc/validation"
	gloov1 "github.com/solo-io/gloo/projects/gloo/pkg/api/v1"
	gloo_translator "github.com/solo-io/gloo/projects/gloo/pkg/translator"
	validationutils "github.com/solo-io/gloo/projects/gloo/pkg/utils/validation"
	gloovalidation "github.com/solo-io/gloo/projects/gloo/pkg/validation"
	"github.com/solo-io/go-utils/contextutils"
	"github.com/solo-io/solo-kit/pkg/api/v1/resources"
	"github.com/solo-io/solo-kit/pkg/api/v1/resources/core"
	skprotoutils "github.com/solo-io/solo-kit/pkg/utils/protoutils"
	"go.uber.org/multierr"
	"go.uber.org/zap"
	"k8s.io/apimachinery/pkg/apis/meta/v1/unstructured"
	"k8s.io/apimachinery/pkg/runtime/schema"
	"k8s.io/apimachinery/pkg/util/sets"
)

type Reports struct {
	Proxies      []*gloov1.Proxy
	ProxyReports *ProxyReports
}

func (r *Reports) GetProxies() []*gloov1.Proxy {
	if r == nil || r.Proxies == nil {
		return []*gloov1.Proxy{}
	}
	return r.Proxies
}

type ProxyReports []*validation.ProxyReport
type UpstreamReports []*validation.ResourceReport

var (
	NotReadyErr = errors.Errorf("validation is not yet available. Waiting for first snapshot")

	RouteTableDeleteErr = func(parentVirtualServices, parentRouteTables []*core.ResourceRef) error {
		return errors.Errorf("Deletion blocked because active Routes delegate to this Route Table. Remove delegate actions to this route table from the virtual services: %v and the route tables: %v, then try again",
			parentVirtualServices,
			parentRouteTables)
	}
	VirtualServiceDeleteErr = func(parentGateways []*core.ResourceRef) error {
		return errors.Errorf("Deletion blocked because active Gateways reference this Virtual Service. Remove refs to this virtual service from the gateways: %v, then try again",
			parentGateways)
	}
	unmarshalErrMsg     = "could not unmarshal raw object"
	WrappedUnmarshalErr = func(err error) error {
		return errors.Wrapf(err, unmarshalErrMsg)
	}

	GlooValidationResponseLengthError = func(reports []*gloovalidation.GlooValidationReport) error {
		return errors.Errorf("Expected Gloo validation response to contain 1 report, but contained %d",
			len(reports))
	}

	mValidConfig = utils2.MakeGauge("validation.gateway.solo.io/valid_config",
		"A boolean indicating whether gloo config is valid")
)

const (
	InvalidSnapshotErrMessage = "validation is disabled due to an invalid resource which has been written to storage. " +
		"Please correct any Rejected resources to re-enable validation."
)

var _ Validator = &validator{}

type Validator interface {
	gloov1snap.ApiSyncer
	ValidateList(ctx context.Context, ul *unstructured.UnstructuredList, dryRun bool) (*Reports, *multierror.Error)
	ValidateDeleteRef(ctx context.Context, gvk schema.GroupVersionKind, resource resources.Resource, dryRun bool) error
	ValidateGvk(ctx context.Context, gvk schema.GroupVersionKind, resource resources.Resource, dryRun bool) (*Reports, error)
	ValidateGatewayResource(ctx context.Context, resource resources.Resource, rv GatewayResourceValidator, dryRun bool) (*Reports, error)
	ValidateDeleteVirtualService(ctx context.Context, vs *core.ResourceRef, dryRun bool) error
	ValidateDeleteRouteTable(ctx context.Context, rt *core.ResourceRef, dryRun bool) error
	ValidationIsSupported(gvk schema.GroupVersionKind) bool
}

<<<<<<< HEAD
type validator struct {
	lock                         sync.RWMutex
	latestSnapshot               *gloov1snap.ApiSnapshot
	latestSnapshotErr            error
	translator                   translator.Translator
	glooValidator                gloovalidation.GlooValidator
=======
type ValidatorFunc = func(ctx context.Context, proxy *gloov1.Proxy,
	resource resources.Resource, delete bool,
) ([]*gloovalidation.GlooValidationReport, error)

type validator struct {
	lock              sync.RWMutex
	latestSnapshot    *gloov1snap.ApiSnapshot
	latestSnapshotErr error
	translator        translator.Translator
	glooValidator     ValidatorFunc
	//This function replaces a grpc client from when gloo and gateway pods were separate.
>>>>>>> 16da0e55
	ignoreProxyValidationFailure bool
	allowWarnings                bool
}

type ValidatorConfig struct {
	translator                   translator.Translator
<<<<<<< HEAD
	glooValidator                gloovalidation.GlooValidator
	writeNamespace               string
=======
	glooValidator                ValidatorFunc
>>>>>>> 16da0e55
	ignoreProxyValidationFailure bool
	allowWarnings                bool
}

func NewValidatorConfig(
	translator translator.Translator,
	glooValidator gloovalidation.GlooValidator,
	ignoreProxyValidationFailure, allowWarnings bool,
) ValidatorConfig {
	return ValidatorConfig{
		glooValidator:                validatorFunc,
		translator:                   translator,
<<<<<<< HEAD
		glooValidator:                glooValidator,
=======
>>>>>>> 16da0e55
		ignoreProxyValidationFailure: ignoreProxyValidationFailure,
		allowWarnings:                allowWarnings,
	}
}

func NewValidator(cfg ValidatorConfig) *validator {
	return &validator{
		glooValidator:                cfg.glooValidator,
		translator:                   cfg.translator,
<<<<<<< HEAD
		glooValidator:                cfg.glooValidator,
=======
>>>>>>> 16da0e55
		ignoreProxyValidationFailure: cfg.ignoreProxyValidationFailure,
		allowWarnings:                cfg.allowWarnings,
	}
}

func (v *validator) ready() bool {
	return v.latestSnapshot != nil
}

func (v *validator) Sync(ctx context.Context, snap *gloov1snap.ApiSnapshot) error {
	v.lock.Lock() // hashing and cloning resources may mutate the object, so we need to lock
	defer v.lock.Unlock()
	if !v.gatewayUpdate(snap) {
		return nil
	}
	snapCopy := snap.Clone()
	gatewaysByProxy := utils.GatewaysByProxyName(snap.Gateways)
	var errs error
	for proxyName, gatewayList := range gatewaysByProxy {
		_, reports := v.translator.Translate(ctx, proxyName, snap, gatewayList)
		validate := reports.ValidateStrict
		if v.allowWarnings {
			validate = reports.Validate
		}
		if err := validate(); err != nil {
			errs = multierr.Append(errs, err)
		}
	}

	// When the pod is first starting (aka the first snapshot is received),
	// set the value of mValidConfig with respect to the translation loop above.
	// Without this, mValidConfig will not be exported on /metrics until a new
	// resource is applied (https://github.com/solo-io/gloo/issues/5949).
	if v.latestSnapshot == nil {
		if errs == nil {
			utils2.MeasureOne(ctx, mValidConfig)
		} else {
			utils2.MeasureZero(ctx, mValidConfig)
		}
	}

	v.latestSnapshotErr = errs
	v.latestSnapshot = &snapCopy

	if errs != nil {
		return errors.Wrapf(errs, InvalidSnapshotErrMessage)
	}

	return nil
}

func (v *validator) ValidationIsSupported(gvk schema.GroupVersionKind) bool {
	_, hit := GvkToGatewayResourceValidator[gvk]
	if !hit {
		_, hit := gloovalidation.GvkToSupportedGlooResources[gvk]
		return hit
	}
	return true
}

type applyResource func(snap *gloov1snap.ApiSnapshot) (proxyNames []string, resource resources.Resource, ref *core.ResourceRef)

func (v *validator) gatewayUpdate(snap *gloov1snap.ApiSnapshot) bool {

	if v.latestSnapshot == nil {
		return true
	}
	//look at the hash of resources that affect the gateway snapshot
	hashFunc := func(snap *gloov1snap.ApiSnapshot) (uint64, error) {
		toHash := append([]interface{}{}, snap.VirtualHostOptions.AsInterfaces()...)
		toHash = append(toHash, snap.VirtualServices.AsInterfaces()...)
		toHash = append(toHash, snap.Gateways.AsInterfaces()...)
		toHash = append(toHash, snap.RouteOptions.AsInterfaces()...)
		toHash = append(toHash, snap.RouteTables.AsInterfaces()...)
		toHash = append(toHash, snap.HttpGateways.AsInterfaces()...)
		toHash = append(toHash, snap.VirtualHostOptions.AsInterfaces()...)
		hash, err := hashutils.HashAllSafe(nil, toHash...)
		if err != nil {
			contextutils.LoggerFrom(context.Background()).DPanic("this error should never happen, as this is safe hasher")
			return 0, errors.New("this error should never happen, as this is safe hasher")
		}
		return hash, nil
	}
	oldHash, oldHashErr := hashFunc(v.latestSnapshot)
	newHash, newHashErr := hashFunc(snap)

	// If we cannot hash then we choose to treat them as different hashes since this is just a performance optimization.
	// In worst case we'd prefer correctness
	hashChanged := oldHash != newHash || oldHashErr != nil || newHashErr != nil
	return hashChanged
}

// update internal snapshot to handle race where a lot of resources may be deleted at once, before syncer updates
// should be called within a lock
func (v *validator) deleteFromLocalSnapshot(resource resources.Resource) {
	ref := resource.GetMetadata().Ref()
	switch resource.(type) {
	case *v1.VirtualService:
		for i, rt := range v.latestSnapshot.VirtualServices {
			if rt.GetMetadata().Ref().Equal(ref) {
				v.latestSnapshot.VirtualServices = append(v.latestSnapshot.VirtualServices[:i],
					v.latestSnapshot.VirtualServices[i+1:]...)
				break
			}
		}
	case *v1.RouteTable:
		for i, rt := range v.latestSnapshot.RouteTables {
			if rt.GetMetadata().Ref().Equal(ref) {
				v.latestSnapshot.RouteTables = append(v.latestSnapshot.RouteTables[:i], v.latestSnapshot.RouteTables[i+1:]...)
				break
			}
		}
	}
}

func (v *validator) validateSnapshotThreadSafe(ctx context.Context, apply applyResource, dryRun bool) (
	*Reports,
	error,
) {
	v.lock.Lock()
	defer v.lock.Unlock()

	return v.validateSnapshot(ctx, apply, dryRun)
}

func (v *validator) validateSnapshot(ctx context.Context, apply applyResource, dryRun bool) (*Reports, error) {
	// validate that a snapshot can be modified
	// should be called within a lock
	//
	// validation occurs by the following steps:
	//	1. Clone the most recent snapshot
	//	2. Apply the changes to that snapshot clone
	//	3. Validate the generated proxy of that snapshot clone by making a gRPC call to Gloo.
	//	4. If the proxy is valid, we know that the requested mutation is valid. If this request happens
	//		during a dry run, we don't want to actually apply the change, since this will modify the internal
	//		state of the validator, which is shared across requests. Therefore, only if we are not in a dry run,
	//		we apply the mutation.
	if !v.ready() {
		return nil, NotReadyErr
	}
	ctx = contextutils.WithLogger(ctx, "gateway-validator")

	// currently have the other for Gloo resources
	snapshotClone, err := v.copySnapshot(ctx, dryRun)
	if err != nil {
		// allow writes if storage is already broken
		return nil, nil
	}
	// verify the mutation against a snapshot clone first, only apply the change to the actual snapshot if this passes
	proxyNames, resource, ref := apply(snapshotClone)
	gatewaysByProxy := utils.GatewaysByProxyName(snapshotClone.Gateways)

	var (
		errs         error
		proxyReports ProxyReports
		proxies      []*gloov1.Proxy
	)
	// translate all the proxies
	for _, proxyName := range proxyNames {
		gatewayList := gatewaysByProxy[proxyName]
		proxy, reports := v.translator.Translate(ctx, proxyName, snapshotClone, gatewayList)
		validate := reports.ValidateStrict
		if v.allowWarnings {
			validate = reports.Validate
		}
		if err := validate(); err != nil {
			errs = multierr.Append(errs, errors.Wrapf(err, "could not render proxy"))
			continue
		}

		// a nil proxy may have been returned if 0 listeners were created
		if proxy == nil {
			continue
		}

		proxies = append(proxies, proxy)
		// validate the proxy with gloo
<<<<<<< HEAD
		// TODO-JAKE for more generic run for the first run only have the check on the proxy Reports.  Then after testing of that, add in the resource reports as well.
		// since this is a for loop we will translate on all the proxies.
		glooReports := v.validateGlooTranslation(ctx, proxy, snapshotClone, false)
=======
		glooReports, err := v.glooValidator(ctx, proxy, nil, false)
		if err != nil {
			err = errors.Wrapf(err, "failed gloo validation")
			if v.ignoreProxyValidationFailure {
				contextutils.LoggerFrom(ctx).Error(err)
			} else {
				errs = multierr.Append(errs, err)
			}
			continue
		}

>>>>>>> 16da0e55
		if len(glooReports) != 1 {
			// This was likely caused by a development error
			err := GlooValidationResponseLengthError(glooReports)
			errs = multierr.Append(errs, err)
			continue
		}

		proxyReport := glooReports[0].ProxyReport
		proxyReports = append(proxyReports, proxyReport)
		if err := validationutils.GetProxyError(proxyReport); err != nil {
			errs = multierr.Append(errs, errors.Wrapf(err, "failed to validate proxy with gloo translation"))
			continue
		}
		if warnings := validationutils.GetProxyWarning(proxyReport); !v.allowWarnings && len(warnings) > 0 {
			for _, warning := range warnings {
				errs = multierr.Append(errs, errors.New(warning))
			}
			continue
		}
	}

	if errs != nil {
		contextutils.LoggerFrom(ctx).Debugf("Rejected %T %v: %v", resource, ref, errs)
		if !dryRun {
			utils2.MeasureZero(ctx, mValidConfig)
		}
		return &Reports{ProxyReports: &proxyReports, Proxies: proxies}, errors.Wrapf(errs,
			"validating %T %v",
			resource,
			ref)
	}

	contextutils.LoggerFrom(ctx).Debugf("Accepted %T %v", resource, ref)
	if !dryRun {
		utils2.MeasureOne(ctx, mValidConfig)
	}

	if !dryRun {
		// TODO-JAKE get more information on this comment that Kevin left, not sure why we need to apply the resource to the snapshot on validation
		// update internal snapshot to handle race where a lot of resources may be applied at once, before syncer updates
		apply(v.latestSnapshot)
	}

	return &Reports{ProxyReports: &proxyReports, Proxies: proxies}, nil
}

func (v *validator) ValidateDeleteRef(ctx context.Context, gvk schema.GroupVersionKind, resource resources.Resource, dryRun bool) error {
	if gvk.Group == GatewayGroup {
		if rv, hit := GvkToDeleteGatewayResourceValidator[gvk]; hit {
			return rv.DeleteResource(ctx, resource.GetMetadata().Ref(), v, dryRun)
		}
<<<<<<< HEAD
	} else if gvk.Group == gloovalidation.GlooGroup {
		// all this is really doing is telling me that it is supported....
		if _, hit := gloovalidation.GvkToSupportedDeleteGlooResources[gvk]; hit {
=======
	} else if gvk.Group == GlooGroup {
		if _, hit := GvkToDeleteGlooValidator[gvk]; hit {
>>>>>>> 16da0e55
			_, err := v.validateGlooResource(ctx, resource, true, dryRun, true)
			return err
		}
	}
	contextutils.LoggerFrom(ctx).Debugf("unsupported validation for resource delete ref namespace [%s] name [%s] group [%s] kind [%s]", resource.GetMetadata().GetNamespace(), resource.GetMetadata().GetName(), gvk.Group, gvk.Kind)
	return nil
}

func (v *validator) ValidateGvk(ctx context.Context, gvk schema.GroupVersionKind, resource resources.Resource, dryRun bool) (*Reports, error) {
	return v.validateGvk(ctx, gvk, resource, dryRun, true)
}

func (v *validator) validateGvk(ctx context.Context, gvk schema.GroupVersionKind, resource resources.Resource, dryRun, acquireLock bool) (*Reports, error) {
	var reports *Reports
	// Gloo has two types of Groups: Gateway, Gloo. This statement is splitting the Validation based off
	// the resource group type.
	if gvk.Group == GatewayGroup {
		if rv, hit := GvkToGatewayResourceValidator[gvk]; hit {
			reports, err := v.validateGatewayResource(ctx, resource, rv, dryRun, acquireLock)
			if err != nil {
				return reports, &multierror.Error{Errors: []error{errors.Wrapf(err, "Validating %T failed", resource)}}
			}
			return reports, nil
		}
<<<<<<< HEAD
	} else if gvk.Group == gloovalidation.GlooGroup {
		if _, hit := gloovalidation.GvkToSupportedGlooResources[gvk]; hit {
			reports, err := v.validateGlooResource(ctx, resource, false, dryRun, acquireLock)
=======
	} else if gvk.Group == GlooGroup {
		if _, hit := GvkToGlooValidator[gvk]; hit {
			reports, err := v.validateGlooResource(ctx, resource, false, dryRun, true)
>>>>>>> 16da0e55
			if err != nil {
				return reports, &multierror.Error{Errors: []error{errors.Wrapf(err, "Validating %T failed", resource)}}
			}
			return reports, nil
		}
	}
	return reports, &multierror.Error{Errors: []error{errors.Errorf("failed validating the resoruce [%T] because the group [%s] does not get validated", resource, gvk.Group)}}
}

func (v *validator) ValidateList(ctx context.Context, ul *unstructured.UnstructuredList, dryRun bool) (
	*Reports,
	*multierror.Error,
) {
	var (
		proxies      []*gloov1.Proxy
		proxyReports = ProxyReports{}
		errs         = &multierror.Error{}
	)

	v.lock.Lock()
	originalSnapshot := v.latestSnapshot.Clone()
	defer v.lock.Unlock()

	for _, item := range ul.Items {

		// this will lock
		var itemProxyReports, err = v.processItem(ctx, item)

		errs = multierror.Append(errs, err)
		if itemProxyReports != nil && itemProxyReports.ProxyReports != nil {
			// ok to return final proxy reports as the latest result includes latest proxy calculated
			// for each resource, as we process incrementally, storing new state in memory as we go
			proxyReports = append(proxyReports, *itemProxyReports.ProxyReports...)
			proxies = append(proxies, itemProxyReports.Proxies...)
		}
	}

	if dryRun {
		// to validate the entire list of changes against one another, each item was applied to the latestSnapshot
		// if this is a dry run, latestSnapshot needs to be reset back to its original value without any of the changes
		v.latestSnapshot = &originalSnapshot
	}

	return &Reports{ProxyReports: &proxyReports, Proxies: proxies}, errs
}

func (v *validator) processItem(ctx context.Context, item unstructured.Unstructured) (*Reports, error) {
	// process a single change in a list of changes
	//
	// when calling the specific internal validate method, dryRun and acquireLock are always false:
	// 	dryRun=false: this enables items to be validated against other items in the list
	// 	acquireLock=false: the entire list of changes are called within a single lock
	gv, err := schema.ParseGroupVersion(item.GetAPIVersion())
	if err != nil {
		return &Reports{ProxyReports: &ProxyReports{}}, err
	}

	itemGvk := schema.GroupVersionKind{
		Version: gv.Version,
		Group:   gv.Group,
		Kind:    item.GetKind(),
	}

	jsonBytes, err := item.MarshalJSON()
	if err != nil {
		return &Reports{ProxyReports: &ProxyReports{}}, err
	}

	if newResourceFunc, hit := gloosnapshot.ApiGvkToHashableResource[itemGvk]; hit {
		resource := newResourceFunc()
		if unmarshalErr := skprotoutils.UnmarshalResource(jsonBytes, resource); unmarshalErr != nil {
			return &Reports{ProxyReports: &ProxyReports{}}, WrappedUnmarshalErr(unmarshalErr)
		}
		return v.validateGvk(ctx, itemGvk, resource, false, false)
	}
	// TODO(mitchaman): Handle upstreams
	// should not happen
	return &Reports{ProxyReports: &ProxyReports{}}, errors.Errorf("Unknown group/version/kind, %v", itemGvk)
}

func (v *validator) copySnapshot(ctx context.Context, dryRun bool) (*gloosnapshot.ApiSnapshot, error) {
	if v.latestSnapshot == nil {
		return nil, eris.New("proxy validation called before the validation server received its first sync of resources")
	}
	if v.latestSnapshotErr != nil {
		if !dryRun {
			utils2.MeasureZero(ctx, mValidConfig)
		}
		contextutils.LoggerFrom(ctx).Errorw(InvalidSnapshotErrMessage, zap.Error(v.latestSnapshotErr))
		return nil, eris.New(InvalidSnapshotErrMessage)
	}
	snapshotClone := v.latestSnapshot.Clone()
	return &snapshotClone, nil
}

// if proxy is set to nil, it will translate all the proxies, else only the proxy provided.
func (v *validator) validateGlooTranslation(ctx context.Context, proxy *gloov1.Proxy, snapshot *gloosnapshot.ApiSnapshot, delete bool) []*gloovalidation.GlooValidationReport {
	return v.glooValidator.Validate(ctx, proxy, snapshot, delete)
}

func (v *validator) ValidateDeleteVirtualService(ctx context.Context, vsRef *core.ResourceRef, dryRun bool) error {
	v.lock.Lock()
	defer v.lock.Unlock()
	if !v.ready() {
		return errors.Errorf("Gateway validation is yet not available. Waiting for first snapshot")
	}
	snap := v.latestSnapshot.Clone()

	vs, err := snap.VirtualServices.Find(vsRef.Strings())
	if err != nil {
		// if it's not present in the snapshot, allow deletion
		return nil
	}

	var parentGateways []*core.ResourceRef
	snap.Gateways.Each(func(element *v1.Gateway) {
		virtualServices := virtualServicesForGateway(ctx, snap, element)
		if len(virtualServices) == 0 {
			contextutils.LoggerFrom(ctx).Debugw("Accepted deletion of Virtual Service %v", vsRef)
			return
		}

		for _, ref := range virtualServices {
			if ref.Equal(vsRef) {
				// this gateway points at this virtual service
				parentGateways = append(parentGateways, element.GetMetadata().Ref())

				break
			}
		}
	})

	if len(parentGateways) > 0 {
		err := VirtualServiceDeleteErr(parentGateways)
		if !v.allowWarnings {
			contextutils.LoggerFrom(ctx).Infof("Rejected deletion of Virtual Service %v: %v", vsRef, err)
			return err
		}
		contextutils.LoggerFrom(ctx).Warn("Allowed deletion of Virtual Service %v with warning: %v", vsRef, err)
	} else {
		contextutils.LoggerFrom(ctx).Debugw("Accepted deletion of Virtual Service %v", vsRef)
	}

	if !dryRun {
		v.deleteFromLocalSnapshot(vs)
	}
	return nil
}

func (v *validator) ValidateDeleteRouteTable(ctx context.Context, rtRef *core.ResourceRef, dryRun bool) error {
	v.lock.Lock()
	defer v.lock.Unlock()
	if !v.ready() {
		return errors.Errorf("Gateway validation is yet not available. Waiting for first snapshot")
	}
	snap := v.latestSnapshot.Clone()

	rt, err := snap.RouteTables.Find(rtRef.Strings())
	if err != nil {
		// if it's not present in the snapshot, allow deletion
		return nil
	}

	refsToDelete := sets.NewString(gloo_translator.UpstreamToClusterName(rtRef))

	var parentVirtualServices []*core.ResourceRef
	snap.VirtualServices.Each(func(element *v1.VirtualService) {
		// for each VS, check if its routes contain a ref to deleted rt
		if routesContainRefs(element.GetVirtualHost().GetRoutes(), refsToDelete) {
			parentVirtualServices = append(parentVirtualServices, element.GetMetadata().Ref())
		}
	})

	var parentRouteTables []*core.ResourceRef
	snap.RouteTables.Each(func(element *v1.RouteTable) {
		// for each RT, check if its routes contain a ref to deleted rt
		if routesContainRefs(element.GetRoutes(), refsToDelete) {
			parentRouteTables = append(parentRouteTables, element.GetMetadata().Ref())
		}
	})

	if len(parentVirtualServices) > 0 || len(parentRouteTables) > 0 {
		err := RouteTableDeleteErr(parentVirtualServices, parentRouteTables)
		if !v.allowWarnings {
			contextutils.LoggerFrom(ctx).Debugw("Rejected deletion of Route Table %v: %v", rtRef, err)
			return err
		}
		contextutils.LoggerFrom(ctx).Warn("Allowed deletion of Route Table %v with warning: %v", rtRef, err)
	} else {
		contextutils.LoggerFrom(ctx).Debugw("Accepted Route Table deletion %v", rtRef)
	}

	if !dryRun {
		v.deleteFromLocalSnapshot(rt)
	}
	return nil
}

<<<<<<< HEAD
func (v *validator) validateGlooResource(ctx context.Context, resource resources.Resource, delete, dryRun, acquireLock bool) (*Reports, error) {
	if acquireLock {
		v.lock.Lock()
		defer v.lock.Unlock()
	}
	snapshotCopy, err := v.copySnapshot(ctx, dryRun)
	if err != nil {
		return &Reports{}, err
	}
	if resource != nil {
		if delete {
			snapshotCopy.RemoveFromResourceList(resource)
		} else {
			snapshotCopy.AddOrReplaceToResourceList(resource)
		}
	}
	glooReports := v.validateGlooTranslation(ctx, nil, snapshotCopy, delete)
=======
type GetProxies func(ctx context.Context, resource resources.HashableInputResource, snap *gloov1snap.ApiSnapshot) ([]string, error)

// TODO-JAKE get rid of the acquire lock... no more reason, although this could be passed to the gloo validation function
func (v *validator) validateGlooResource(ctx context.Context, resource resources.Resource, delete, dryRun, acquireLock bool) (*Reports, error) {
	glooReports, err := v.glooValidator(ctx, nil, resource, delete)
	if err != nil {
		return nil, eris.Wrapf(err, "failed validating gloo resource")
	}
>>>>>>> 16da0e55
	contextutils.LoggerFrom(ctx).Debugf("gloo translation validation returned %d reports", len(glooReports))
	return v.getReportsFromGlooValidation(glooReports)
}

// ValidateGatewayResource will validate gateway group resources
func (v *validator) ValidateGatewayResource(ctx context.Context, resource resources.Resource, rv GatewayResourceValidator, dryRun bool) (*Reports, error) {
	return v.validateGatewayResource(ctx, resource, rv, dryRun, true)
}

func (v *validator) validateGatewayResource(ctx context.Context, resource resources.Resource, rv GatewayResourceValidator, dryRun, acquireLock bool) (*Reports, error) {
	apply := func(snap *gloov1snap.ApiSnapshot) ([]string, resources.Resource, *core.ResourceRef) {
		resourceRef := resource.GetMetadata().Ref()

		var isUpdate bool
		listOfInputResources, err := snap.GetResourcesList(resource)
		if err != nil {
			contextutils.LoggerFrom(ctx).Error(err)
		}
		for i, existingResource := range listOfInputResources {
			if existingResource.GetMetadata().Ref().Equal(resourceRef) {
				if err := snap.ReplaceResource(i, resource); err != nil {
					contextutils.LoggerFrom(ctx).Error(err)
				}
				isUpdate = true
				break
			}
		}
		if !isUpdate {
			if err := snap.AddToResourceList(resource); err != nil {
				contextutils.LoggerFrom(ctx).Error(err)
			}
		}

		proxiesToConsider, err := rv.GetProxies(ctx, resource, snap)
		if err != nil {
			contextutils.LoggerFrom(ctx).Error(eris.Wrapf(err, "the resource is %+v", resource.GetMetadata()))
		}
		return proxiesToConsider, resource, resourceRef
	}

	if acquireLock {
		return v.validateSnapshotThreadSafe(ctx, apply, dryRun)
	} else {
		return v.validateSnapshot(ctx, apply, dryRun)
	}
}

// Converts the GlooValidationService into Reports.
func (v *validator) getReportsFromGlooValidation(reports []*gloovalidation.GlooValidationReport) (
	*Reports,
	error,
) {
	var (
		errs         error
		proxyReports ProxyReports
		proxies      []*gloov1.Proxy
	)
	for _, report := range reports {
		// for resorce, resourceReport
		for resource, reRpt := range report.ResourceReports {
			// TODO-JAKE lets try this first and then we can see if it works or not.
			// for resource, reRpt := range report.ResourceReports {
			// switch resources.Kind(resource) {
			// case "*v1.Upstream":
			// TODO-JAKE check if resource GVK is supported against the resource information
<<<<<<< HEAD
=======
			// switch resources.Kind(resource) {
			// case "*v1.Upstream":
>>>>>>> 16da0e55
			if err := resourceReportToMultiErr(reRpt.Errors); err != nil {
				errs = multierr.Append(errs, errors.Wrapf(err, "failed to validate %T with Gloo validation server", resource))
			}
			if warnings := reRpt.Warnings; !v.allowWarnings && len(warnings) > 0 {
				for _, warning := range warnings {
					errs = multierr.Append(errs, errors.New(warning))
				}
			}
<<<<<<< HEAD
=======
			// }

>>>>>>> 16da0e55
		}
		// Append proxies and proxy reports
		if report.Proxy != nil {
			proxies = append(proxies, report.Proxy)
		}
		if proxyReport := report.ProxyReport; proxyReport != nil {
			proxyReports = append(proxyReports, report.ProxyReport)
			if err := validationutils.GetProxyError(proxyReport); err != nil {
				errs = multierr.Append(errs, errors.Wrapf(err, "failed to validate Proxy with Gloo validation server"))
			}
			if warnings := validationutils.GetProxyWarning(proxyReport); !v.allowWarnings && len(warnings) > 0 {
				for _, warning := range warnings {
					errs = multierr.Append(errs, errors.New(warning))
				}
			}
		}
	}
	return &Reports{
		ProxyReports: &proxyReports,
		Proxies:      proxies,
	}, errs
}

func virtualServicesForGateway(ctx context.Context, snap gloov1snap.ApiSnapshot, gateway *v1.Gateway) []*core.ResourceRef {
	var virtualServices []*core.ResourceRef

	switch gatewayType := gateway.GetGatewayType().(type) {
	case *v1.Gateway_TcpGateway:
		// TcpGateway does not configure VirtualServices
		break
	case *v1.Gateway_HttpGateway:
		virtualServices = gatewayType.HttpGateway.GetVirtualServices()
	case *v1.Gateway_HybridGateway:
		matchedGateways := gatewayType.HybridGateway.GetMatchedGateways()
		if matchedGateways != nil {
			for _, matchedGateway := range matchedGateways {
				if httpGateway := matchedGateway.GetHttpGateway(); httpGateway != nil {
					virtualServices = append(virtualServices, httpGateway.GetVirtualServices()...)
				}
			}
		} else {
			delegatedGateways := gatewayType.HybridGateway.GetDelegatedHttpGateways()
			httpGatewayList := translator.NewHttpGatewaySelector(snap.HttpGateways).SelectMatchableHttpGateways(delegatedGateways, func(err error) {
				logger := contextutils.LoggerFrom(ctx)
				logger.Warnf("failed to select matchable http gateways on gateway: %v", err.Error())
			})

			httpGatewayList.Each(func(element *v1.MatchableHttpGateway) {
				virtualServices = append(virtualServices, element.GetHttpGateway().GetVirtualServices()...)
			})
		}
	}

	return virtualServices
}

// Returns true if any of the given routes delegate to any of the given route tables via a direct reference.
// This is used to determine which route tables are affected when a route table is deleted. Since selectors do not
// represent hard referential constraints, we only need to check direct references here (we can safely remove a route
// table that matches via a selector).
func routesContainRefs(routes []*v1.Route, refs sets.String) bool {
	for _, r := range routes {
		delegate := r.GetDelegateAction()
		if delegate == nil {
			continue
		}

		rtRef := GetDelegateRef(delegate)
		if rtRef == nil {
			continue
		}

		if _, ok := refs[gloo_translator.UpstreamToClusterName(rtRef)]; ok {
			return true
		}
	}
	return false
}

func resourceReportToMultiErr(err error) error {
	var multiErr error
	for _, errStr := range getErrors(err) {
		multiErr = multierr.Append(multiErr, errors.New(errStr))
	}
	return multiErr
}

func getErrors(err error) []string {
	if err == nil {
		return []string{}
	}
	switch err.(type) {
	case *multierror.Error:
		var errorStrings []string
		for _, e := range err.(*multierror.Error).Errors {
			errorStrings = append(errorStrings, e.Error())
		}
		return errorStrings
	}
	return []string{err.Error()}
}<|MERGE_RESOLUTION|>--- conflicted
+++ resolved
@@ -90,15 +90,7 @@
 	ValidationIsSupported(gvk schema.GroupVersionKind) bool
 }
 
-<<<<<<< HEAD
-type validator struct {
-	lock                         sync.RWMutex
-	latestSnapshot               *gloov1snap.ApiSnapshot
-	latestSnapshotErr            error
-	translator                   translator.Translator
-	glooValidator                gloovalidation.GlooValidator
-=======
-type ValidatorFunc = func(ctx context.Context, proxy *gloov1.Proxy,
+type GlooValidatorFunc = func(ctx context.Context, proxy *gloov1.Proxy,
 	resource resources.Resource, delete bool,
 ) ([]*gloovalidation.GlooValidationReport, error)
 
@@ -107,37 +99,27 @@
 	latestSnapshot    *gloov1snap.ApiSnapshot
 	latestSnapshotErr error
 	translator        translator.Translator
-	glooValidator     ValidatorFunc
-	//This function replaces a grpc client from when gloo and gateway pods were separate.
->>>>>>> 16da0e55
+	// This function replaces a grpc client from when gloo and gateway pods were separate.
+	glooValidator                GlooValidatorFunc
 	ignoreProxyValidationFailure bool
 	allowWarnings                bool
 }
 
 type ValidatorConfig struct {
 	translator                   translator.Translator
-<<<<<<< HEAD
-	glooValidator                gloovalidation.GlooValidator
-	writeNamespace               string
-=======
-	glooValidator                ValidatorFunc
->>>>>>> 16da0e55
+	glooValidator                GlooValidatorFunc
 	ignoreProxyValidationFailure bool
 	allowWarnings                bool
 }
 
 func NewValidatorConfig(
 	translator translator.Translator,
-	glooValidator gloovalidation.GlooValidator,
+	glooValidator GlooValidatorFunc,
 	ignoreProxyValidationFailure, allowWarnings bool,
 ) ValidatorConfig {
 	return ValidatorConfig{
-		glooValidator:                validatorFunc,
+		glooValidator:                glooValidator,
 		translator:                   translator,
-<<<<<<< HEAD
-		glooValidator:                glooValidator,
-=======
->>>>>>> 16da0e55
 		ignoreProxyValidationFailure: ignoreProxyValidationFailure,
 		allowWarnings:                allowWarnings,
 	}
@@ -147,10 +129,6 @@
 	return &validator{
 		glooValidator:                cfg.glooValidator,
 		translator:                   cfg.translator,
-<<<<<<< HEAD
-		glooValidator:                cfg.glooValidator,
-=======
->>>>>>> 16da0e55
 		ignoreProxyValidationFailure: cfg.ignoreProxyValidationFailure,
 		allowWarnings:                cfg.allowWarnings,
 	}
@@ -328,11 +306,6 @@
 
 		proxies = append(proxies, proxy)
 		// validate the proxy with gloo
-<<<<<<< HEAD
-		// TODO-JAKE for more generic run for the first run only have the check on the proxy Reports.  Then after testing of that, add in the resource reports as well.
-		// since this is a for loop we will translate on all the proxies.
-		glooReports := v.validateGlooTranslation(ctx, proxy, snapshotClone, false)
-=======
 		glooReports, err := v.glooValidator(ctx, proxy, nil, false)
 		if err != nil {
 			err = errors.Wrapf(err, "failed gloo validation")
@@ -344,7 +317,6 @@
 			continue
 		}
 
->>>>>>> 16da0e55
 		if len(glooReports) != 1 {
 			// This was likely caused by a development error
 			err := GlooValidationResponseLengthError(glooReports)
@@ -396,14 +368,9 @@
 		if rv, hit := GvkToDeleteGatewayResourceValidator[gvk]; hit {
 			return rv.DeleteResource(ctx, resource.GetMetadata().Ref(), v, dryRun)
 		}
-<<<<<<< HEAD
 	} else if gvk.Group == gloovalidation.GlooGroup {
 		// all this is really doing is telling me that it is supported....
 		if _, hit := gloovalidation.GvkToSupportedDeleteGlooResources[gvk]; hit {
-=======
-	} else if gvk.Group == GlooGroup {
-		if _, hit := GvkToDeleteGlooValidator[gvk]; hit {
->>>>>>> 16da0e55
 			_, err := v.validateGlooResource(ctx, resource, true, dryRun, true)
 			return err
 		}
@@ -428,15 +395,9 @@
 			}
 			return reports, nil
 		}
-<<<<<<< HEAD
 	} else if gvk.Group == gloovalidation.GlooGroup {
 		if _, hit := gloovalidation.GvkToSupportedGlooResources[gvk]; hit {
 			reports, err := v.validateGlooResource(ctx, resource, false, dryRun, acquireLock)
-=======
-	} else if gvk.Group == GlooGroup {
-		if _, hit := GvkToGlooValidator[gvk]; hit {
-			reports, err := v.validateGlooResource(ctx, resource, false, dryRun, true)
->>>>>>> 16da0e55
 			if err != nil {
 				return reports, &multierror.Error{Errors: []error{errors.Wrapf(err, "Validating %T failed", resource)}}
 			}
@@ -532,11 +493,6 @@
 	return &snapshotClone, nil
 }
 
-// if proxy is set to nil, it will translate all the proxies, else only the proxy provided.
-func (v *validator) validateGlooTranslation(ctx context.Context, proxy *gloov1.Proxy, snapshot *gloosnapshot.ApiSnapshot, delete bool) []*gloovalidation.GlooValidationReport {
-	return v.glooValidator.Validate(ctx, proxy, snapshot, delete)
-}
-
 func (v *validator) ValidateDeleteVirtualService(ctx context.Context, vsRef *core.ResourceRef, dryRun bool) error {
 	v.lock.Lock()
 	defer v.lock.Unlock()
@@ -635,34 +591,12 @@
 	return nil
 }
 
-<<<<<<< HEAD
-func (v *validator) validateGlooResource(ctx context.Context, resource resources.Resource, delete, dryRun, acquireLock bool) (*Reports, error) {
-	if acquireLock {
-		v.lock.Lock()
-		defer v.lock.Unlock()
-	}
-	snapshotCopy, err := v.copySnapshot(ctx, dryRun)
-	if err != nil {
-		return &Reports{}, err
-	}
-	if resource != nil {
-		if delete {
-			snapshotCopy.RemoveFromResourceList(resource)
-		} else {
-			snapshotCopy.AddOrReplaceToResourceList(resource)
-		}
-	}
-	glooReports := v.validateGlooTranslation(ctx, nil, snapshotCopy, delete)
-=======
-type GetProxies func(ctx context.Context, resource resources.HashableInputResource, snap *gloov1snap.ApiSnapshot) ([]string, error)
-
 // TODO-JAKE get rid of the acquire lock... no more reason, although this could be passed to the gloo validation function
 func (v *validator) validateGlooResource(ctx context.Context, resource resources.Resource, delete, dryRun, acquireLock bool) (*Reports, error) {
 	glooReports, err := v.glooValidator(ctx, nil, resource, delete)
 	if err != nil {
 		return nil, eris.Wrapf(err, "failed validating gloo resource")
 	}
->>>>>>> 16da0e55
 	contextutils.LoggerFrom(ctx).Debugf("gloo translation validation returned %d reports", len(glooReports))
 	return v.getReportsFromGlooValidation(glooReports)
 }
@@ -723,16 +657,6 @@
 	for _, report := range reports {
 		// for resorce, resourceReport
 		for resource, reRpt := range report.ResourceReports {
-			// TODO-JAKE lets try this first and then we can see if it works or not.
-			// for resource, reRpt := range report.ResourceReports {
-			// switch resources.Kind(resource) {
-			// case "*v1.Upstream":
-			// TODO-JAKE check if resource GVK is supported against the resource information
-<<<<<<< HEAD
-=======
-			// switch resources.Kind(resource) {
-			// case "*v1.Upstream":
->>>>>>> 16da0e55
 			if err := resourceReportToMultiErr(reRpt.Errors); err != nil {
 				errs = multierr.Append(errs, errors.Wrapf(err, "failed to validate %T with Gloo validation server", resource))
 			}
@@ -741,11 +665,6 @@
 					errs = multierr.Append(errs, errors.New(warning))
 				}
 			}
-<<<<<<< HEAD
-=======
-			// }
-
->>>>>>> 16da0e55
 		}
 		// Append proxies and proxy reports
 		if report.Proxy != nil {
