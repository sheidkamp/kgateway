//go:build e2e

package base

import (
	"context"
	"fmt"
	"os"
	"path/filepath"
	"slices"
	"strings"
	"time"

	"github.com/Masterminds/semver/v3"
	"github.com/onsi/gomega"
	"github.com/stretchr/testify/assert"
	"github.com/stretchr/testify/suite"
	appsv1 "k8s.io/api/apps/v1"
	corev1 "k8s.io/api/core/v1"
	apiextensionsv1 "k8s.io/apiextensions-apiserver/pkg/apis/apiextensions/v1"
	apiserverschema "k8s.io/apiextensions-apiserver/pkg/apiserver/schema"
	metav1 "k8s.io/apimachinery/pkg/apis/meta/v1"
	"k8s.io/apimachinery/pkg/runtime/schema"
	"sigs.k8s.io/controller-runtime/pkg/client"
	gwv1 "sigs.k8s.io/gateway-api/apis/v1"

	"github.com/kgateway-dev/kgateway/v2/test/e2e"
	"github.com/kgateway-dev/kgateway/v2/test/e2e/defaults"
	"github.com/kgateway-dev/kgateway/v2/test/testutils"
)

// GwApiChannel represents the Gateway API release channel
type GwApiChannel string

// Gateway API channel constants
const (
	GwApiChannelStandard     GwApiChannel = "standard"
	GwApiChannelExperimental GwApiChannel = "experimental"
)

// GwApiVersion is its own type to avoid having to import the implementation package in other files.
type GwApiVersion struct {
	semver.Version
}

// GwApiVersionMustParse is a helper function to parse a version string into a GwApiVersion.
func GwApiVersionMustParse(version string) GwApiVersion {
	return GwApiVersion{Version: *semver.MustParse(version)}
}

// Named Gateway API version constants for easy reference
var (
	// TLSRoutes and TCPRoutes were added to experimental in 0.3.0. They are not available in standard as of 1.4.0
	GwApiV0_3_0 = GwApiVersionMustParse("0.3.0")
	// SessionPersistence was added in 1.1.0 experimental and is not available in standard as of 1.4.0
	GwApiV1_1_0 = GwApiVersionMustParse("1.1.0")
	// HTTPRoutes.spec.rules[].name was added in 1.2.0 experimental (added to standard in 1.4.0)
	GwApiV1_2_0 = GwApiVersionMustParse("1.2.0")
	// XListenerSets and CORS filters were added in 1.3.0 experimental
	GwApiV1_3_0 = GwApiVersionMustParse("1.3.0")
	// BackendTLSPolicy moved to standard/v1 in 1.4.0 and experimental (alpha1v3 version is not supported), HTTPRoutes.spec.rules[].name was added to standard in 1.4.0
	GwApiV1_4_0 = GwApiVersionMustParse("1.4.0")

	GwApiRequireRouteNames = map[GwApiChannel]*GwApiVersion{
		GwApiChannelExperimental: &GwApiV1_2_0,
		GwApiChannelStandard:     &GwApiV1_4_0,
	}

	GwApiRequireBackendTLSPolicy = map[GwApiChannel]*GwApiVersion{
		GwApiChannelExperimental: &GwApiV1_4_0,
		GwApiChannelStandard:     &GwApiV1_4_0,
	}

	GwApiRequireListenerSets = map[GwApiChannel]*GwApiVersion{
		GwApiChannelExperimental: &GwApiV1_3_0,
	}

	GwApiRequireCorsFilters = map[GwApiChannel]*GwApiVersion{
		GwApiChannelExperimental: &GwApiV1_3_0,
	}

	GwApiRequireTlsRoutes = map[GwApiChannel]*GwApiVersion{
		GwApiChannelExperimental: &GwApiV0_3_0,
	}

	GwApiRequireTcpRoutes = map[GwApiChannel]*GwApiVersion{
		GwApiChannelExperimental: &GwApiV0_3_0,
	}

	GwApiRequireSessionPersistence = map[GwApiChannel]*GwApiVersion{
		GwApiChannelExperimental: &GwApiV1_1_0,
	}
)

<<<<<<< HEAD
=======
// selfManagedGatewayAnnotation is the annotation used to mark a Gateway as self-managed in e2e tests
const selfManagedGatewayAnnotation = "e2e.kgateway.dev/self-managed"

>>>>>>> 4cc85d6d
// TestCase defines the manifests and resources used by a test or test suite.
type TestCase struct {
	// Manifests contains a list of manifest filenames.
	Manifests []string

	// ManifestsWithTransform maps a manifest filename to a function that transforms its contents before applying it
	ManifestsWithTransform map[string]func(string) string

	// manifestResources contains the resources automatically loaded from the manifest files for
	// this test case.
	manifestResources []client.Object

	// dynamicResources contains the expected dynamically provisioned resources for any Gateways
	// contained in this test case's manifests.
	dynamicResources []client.Object

	// MinGwApiVersion specifies the minimum Gateway API version required per channel.
	// Map key is the channel (GwApiChannelStandard or GwApiChannelExperimental), value is the minimum version.
	// If the map is empty/nil, the test runs on any channel/version.
	// The test will only run if the Gateway API version is >= the specified minimum version.
	// For minimum requirements, if only experimental constraints exist, the test is considered experimental-only and will skip on standard channel.
	// Matching logic based on installed channel:
	//   - experimental: If experimental key exists, check version; otherwise run
	//   - standard: If standard key exists, check version; if only experimental exists, skip; otherwise runs on any standard version.
	MinGwApiVersion map[GwApiChannel]*GwApiVersion

	// MaxGwApiVersion specifies the maximum Gateway API version required per channel.
	// Map key is the channel (GwApiChannelStandard or GwApiChannelExperimental), value is the maximum version.
	// If the map is empty/nil, the test runs on any channel/version.
	// The test will only run if the Gateway API version is < the specified maximum version.
	// Maximum constraints are channel-specific - experimental constraints don't affect standard channel execution.
	// If the maximum version is less than the minimum version, the test will be skipped.
	MaxGwApiVersion map[GwApiChannel]*GwApiVersion
}

type BaseTestingSuite struct {
	suite.Suite
	Ctx              context.Context
	TestInstallation *e2e.TestInstallation
	Setup            TestCase
	TestCases        map[string]*TestCase

	// (Optional) Path of directory (relative to git root) containing the CRDs that will be used to read
	// the objects from the manifests. If empty then defaults to "install/helm/kgateway-crds/templates"
	CrdPath string

	// used internally to parse the manifest files
	gvkToStructuralSchema map[schema.GroupVersionKind]*apiserverschema.Structural

	// gwApiVersion stores the detected Gateway API version (detected once and cached)
	gwApiVersion *semver.Version

	// gwApiChannel stores the detected Gateway API channel (detected once and cached)
	gwApiChannel GwApiChannel

	// MinGwApiVersion specifies the minimum Gateway API version required for this entire suite.
	// This is needed on the suite level, because individual tests are skipped after the suite is setup, and the suite setup may apply manifests that are not compatible with the current Gateway API version.
	// Map key is the channel (GwApiChannelStandard or GwApiChannelExperimental), value is the minimum version.
	// If the map is empty/nil, the suite runs on any channel/version.
	// The suite will only run if the Gateway API version is >= the specified minimum version.
	// For minimum requirements, if only experimental constraints exist, the suite is considered experimental-only and will skip on standard channel.
	// Matching logic based on installed channel:
	//   - experimental: If experimental key exists, check version; otherwise run
	//   - standard: If standard key exists, check version; if only experimental exists, skip; otherwise runs on any standard version.
	MinGwApiVersion map[GwApiChannel]*GwApiVersion

	// setupByVersion allows defining different setup configurations for different GW API versions and channels.
	// The outer map key is the channel (standard or experimental).
	// The inner map key is the minimum version, and the value is the TestCase to use.
	// The system will select the setup with the highest matching version for the current channel.
	// If no setups match, falls back to the Setup field.
	// Example:
	//   setupByVersion: map[GwApiChannel]map[KGatewayVersion]*TestCase{
	//     GwApiChannelExperimental: {
	//       GwApiV1_3_0: &setupExperimentalV1_4,
	//     },
	//     GwApiChannelStandard: {
	//       GwApiV1_3_0: &setupStandardV1_4,
	//     },
	//   }
	setupByVersion map[GwApiChannel]map[GwApiVersion]*TestCase

	// selectedSetup tracks which setup was actually used, so we can clean it up in TearDownSuite
	selectedSetup *TestCase
}

// SuiteOption is a functional option for configuring BaseTestingSuite
type SuiteOption func(*BaseTestingSuite)

// WithMinGwApiVersion sets the minimum Gateway API version requirements for the suite
func WithMinGwApiVersion(minVersions map[GwApiChannel]*GwApiVersion) SuiteOption {
	return func(s *BaseTestingSuite) {
		s.MinGwApiVersion = minVersions
	}
}

// WithSetupByVersion sets version-specific setup configurations for the suite
func WithSetupByVersion(setupByVersion map[GwApiChannel]map[GwApiVersion]*TestCase) SuiteOption {
	return func(s *BaseTestingSuite) {
		s.setupByVersion = setupByVersion
	}
}

// NewBaseTestingSuite returns a BaseTestingSuite that performs all the pre-requisites of upgrading helm installations,
// applying manifests and verifying resources exist before a suite and tests and the corresponding post-run cleanup.
// The pre-requisites for the suite are defined in the setup parameter and for each test in the individual testCase.
func NewBaseTestingSuite(ctx context.Context, testInst *e2e.TestInstallation, setupTestCase TestCase, testCases map[string]*TestCase, opts ...SuiteOption) *BaseTestingSuite {
	suite := &BaseTestingSuite{
		Ctx:              ctx,
		TestInstallation: testInst,
		Setup:            setupTestCase,
		TestCases:        testCases,
	}

	for _, opt := range opts {
		opt(suite)
	}

	return suite
}

// versionChecker is a function type for checking version constraints
type versionChecker func(current, required GwApiVersion) bool

// getChannelRequirements returns the version checker logic for a specific channel
func getChannelRequirements(requirements map[GwApiChannel]*GwApiVersion, channel GwApiChannel, checker versionChecker, isMinRequirement bool) func(GwApiVersion) bool {
	switch channel {
	case GwApiChannelExperimental:
		if requiredVersion, exists := requirements[GwApiChannelExperimental]; exists {
			return func(currentVersion GwApiVersion) bool {
				return checker(currentVersion, *requiredVersion)
			}
		}
		return func(GwApiVersion) bool { return true } // No experimental requirements = matches any experimental

	case GwApiChannelStandard:
		if requiredVersion, exists := requirements[GwApiChannelStandard]; exists {
			return func(currentVersion GwApiVersion) bool {
				return checker(currentVersion, *requiredVersion)
			}
		}
		// If experimental defined but not standard - don't match (test uses experimental-only features)
		// This logic only applies to minimum requirements, not maximum requirements
		if isMinRequirement {
			if _, hasExperimental := requirements[GwApiChannelExperimental]; hasExperimental {
				return func(GwApiVersion) bool { return false }
			}
		}
		return func(GwApiVersion) bool { return true } // No requirements = matches any standard

	default:
		return func(GwApiVersion) bool { return false } // Unknown channel
	}
}

// checkCompatibleWithApiVersion checks if the requirements for a test are satisfied by the current channel/version.
func (s *BaseTestingSuite) checkCompatibleWithApiVersion(minRequirements, maxRequirements map[GwApiChannel]*GwApiVersion, currentChannel GwApiChannel, currentVersion GwApiVersion) bool {
	minChecker := func(current, required GwApiVersion) bool {
		return current.GreaterThan(&required.Version) || current.Equal(&required.Version) // >=
	}
	maxChecker := func(current, required GwApiVersion) bool {
		return current.LessThan(&required.Version) // <
	}

	minConstraint := getChannelRequirements(minRequirements, currentChannel, minChecker, true)
	maxConstraint := getChannelRequirements(maxRequirements, currentChannel, maxChecker, false)

	return minConstraint(currentVersion) && maxConstraint(currentVersion)
}

// selectSetup chooses the appropriate setup TestCase based on the current Gateway API version and channel.
// If SetupByVersion is defined, it selects the setup with the highest matching version requirement.
// Otherwise, it returns the default Setup.
func (s *BaseTestingSuite) selectSetup() *TestCase {
	// If versioned setups are not defined, use the default Setup
	if len(s.setupByVersion) == 0 {
		return &s.Setup
	}

	currentVersion := s.getCurrentGwApiVersion()
	currentChannel := s.getCurrentGwApiChannel()

	if currentVersion.Version.String() == "" {
		// Can't determine version, something is wrong
		s.Require().FailNow("cannot determine Gateway API version")
	}

	// Get the version map for the current channel
	versionMap, hasChannel := s.setupByVersion[currentChannel]
	if !hasChannel || len(versionMap) == 0 {
		// No setups defined for this channel, fall back to default
		return &s.Setup
	}

	// Find the highest version that's <= current version
	// Get all version keys and sort in descending order (highest first)
	var versions []GwApiVersion
	for version := range versionMap {
		versions = append(versions, version)
	}
	slices.SortFunc(versions, func(a, b GwApiVersion) int {
		return a.Compare(&b.Version) * -1 // sort in descending order
	})

	// Find the first (highest) version that satisfies the requirement
	for _, minVersion := range versions {
		if currentVersion.GreaterThan(&minVersion.Version) || currentVersion.Equal(&minVersion.Version) {
			return versionMap[minVersion]
		}
	}

	// Fallback to default Setup if no match
	return &s.Setup
}

func (s *BaseTestingSuite) SetupSuite() {
	// Detect and cache Gateway API version and channel once
	s.detectAndCacheGwApiInfo()

	// Check suite-level version requirements before proceeding
	if s.skipSuite() {
		// There isn't a way to skip the whole suite, but still need to check here to avoid the setup of potentially incompatible resources.
		s.T().Logf("Suite requires Gateway API %s, but current is %s/%s", s.MinGwApiVersion, s.getCurrentGwApiChannel(), s.getCurrentGwApiVersion())
		return
	}

	// set up the helpers once and store them on the suite
	s.setupHelpers()

	// Select the appropriate setup based on Gateway API version
	s.selectedSetup = s.selectSetup()
	s.ApplyManifests(s.selectedSetup)
}

func (s *BaseTestingSuite) TearDownSuite() {
	if testutils.ShouldSkipCleanup(s.T()) || s.skipSuite() {
		return
	}

	// Use the selected setup if available, otherwise fall back to default Setup
	setupToDelete := s.selectedSetup
	s.DeleteManifests(setupToDelete)
}

func (s *BaseTestingSuite) BeforeTest(suiteName, testName string) {
	// Check first if the suite should be skipped due to version requirements to cover cases when the testcase is not defined.
	if s.skipSuite() {
		s.T().Skip("Skipping all tests in suite due to gateway API version requirements")
	}

	// apply test-specific manifests
	testCase, ok := s.TestCases[testName]
	if !ok {
		return
	}

	// Check version requirements before applying manifests
	if shouldSkip := s.skipTest(testCase); shouldSkip {
		s.T().Skipf("Test requires Gateway API %s, but current is %s/%s",
			testCase.MinGwApiVersion, s.getCurrentGwApiChannel(), s.getCurrentGwApiVersion())
		return
	}

	s.ApplyManifests(testCase)
}

func (s *BaseTestingSuite) AfterTest(suiteName, testName string) {
	// Delete test-specific manifests
	testCase, ok := s.TestCases[testName]
	if !ok {
		return
	}

	// Check if the test was skipped due to version requirements
	// If so, don't try to delete resources that were never applied
	if s.skipTest(testCase) || s.skipSuite() {
		return
	}

	if s.T().Failed() {
		s.TestInstallation.PreFailHandler(s.Ctx)
	}

	if testutils.ShouldSkipCleanup(s.T()) {
		return
	}
	s.DeleteManifests(testCase)
}

func (s *BaseTestingSuite) GetKubectlOutput(command ...string) string {
	out, _, err := s.TestInstallation.Actions.Kubectl().Execute(s.Ctx, command...)
	s.TestInstallation.Assertions.Require.NoError(err)

	return out
}

// ApplyManifests applies the manifests and waits until the resources are created and ready.
func (s *BaseTestingSuite) ApplyManifests(testCase *TestCase) {
	// apply the manifests
	for _, manifest := range testCase.Manifests {
		gomega.Eventually(func() error {
			err := s.TestInstallation.Actions.Kubectl().ApplyFile(s.Ctx, manifest)
			return err
		}, 10*time.Second, 1*time.Second).Should(gomega.Succeed(), "can apply "+manifest)
	}

	for manifest, transform := range testCase.ManifestsWithTransform {
		cur, err := os.ReadFile(manifest)
		s.Require().NoError(err)
		transformed := transform(string(cur))
		s.Require().EventuallyWithT(func(c *assert.CollectT) {
			err := s.TestInstallation.Actions.Kubectl().Apply(s.Ctx, []byte(transformed))
			assert.NoError(c, err)
		}, 10*time.Second, 1*time.Second)
	}

	// parse the expected resources and dynamic resources from the manifests, and wait until the resources are created.
	// we must wait until the resources from the manifest exist on the cluster before calling loadDynamicResources,
	// because in order to determine what dynamic resources are expected, certain resources (e.g. Gateways and
	// GatewayParameters) must already exist on the cluster.
	s.loadManifestResources(testCase)
	s.TestInstallation.Assertions.EventuallyObjectsExist(s.Ctx, testCase.manifestResources...)
	s.loadDynamicResources(testCase)
	s.TestInstallation.Assertions.EventuallyObjectsExist(s.Ctx, testCase.dynamicResources...)

	// wait until pods are ready; this assumes that pods use a well-known label
	// app.kubernetes.io/name=<name>
	allResources := slices.Concat(testCase.manifestResources, testCase.dynamicResources)
	for _, resource := range allResources {
		var ns, name string
		if pod, ok := resource.(*corev1.Pod); ok {
			ns = pod.Namespace
			name = pod.Name
		} else if deployment, ok := resource.(*appsv1.Deployment); ok {
			ns = deployment.Namespace
			name = deployment.Name
		} else {
			continue
		}
		s.TestInstallation.Assertions.EventuallyPodsRunning(s.Ctx, ns, metav1.ListOptions{
			LabelSelector: fmt.Sprintf("%s=%s", defaults.WellKnownAppLabel, name),
			// Provide a longer timeout as the pod needs to be pulled and pass HCs
		}, time.Second*60, time.Second*2)
	}
}

// DeleteManifests deletes the manifests and waits until the resources are deleted.
func (s *BaseTestingSuite) DeleteManifests(testCase *TestCase) {
	// parse the expected resources and dynamic resources from the manifests (this normally would already
	// have been done via ApplyManifests, but we check again here just in case ApplyManifests was not called).
	// we need to do this before calling delete on the manifests, so we can accurately determine which dynamic
	// resources need to be deleted.
	s.loadManifestResources(testCase)
	s.loadDynamicResources(testCase)

	for _, manifest := range testCase.Manifests {
		gomega.Eventually(func() error {
			err := s.TestInstallation.Actions.Kubectl().DeleteFileSafe(s.Ctx, manifest)
			return err
		}, 10*time.Second, 1*time.Second).Should(gomega.Succeed(), "can delete "+manifest)
	}
	for manifest := range testCase.ManifestsWithTransform {
		// we don't need to transform the manifest here, as we are just deleting by filename
		gomega.Eventually(func() error {
			err := s.TestInstallation.Actions.Kubectl().DeleteFileSafe(s.Ctx, manifest)
			return err
		}, 10*time.Second, 1*time.Second).Should(gomega.Succeed(), "can delete "+manifest)
	}

	// wait until the resources are deleted
	allResources := slices.Concat(testCase.manifestResources, testCase.dynamicResources)
	s.TestInstallation.Assertions.EventuallyObjectsNotExist(s.Ctx, allResources...)

	// wait until pods created by deployments are deleted; this assumes that pods use a well-known label
	// app.kubernetes.io/name=<name>
	for _, resource := range allResources {
		if deployment, ok := resource.(*appsv1.Deployment); ok {
			s.TestInstallation.Assertions.EventuallyPodsNotExist(s.Ctx, deployment.Namespace, metav1.ListOptions{
				LabelSelector: fmt.Sprintf("%s=%s", defaults.WellKnownAppLabel, deployment.Name),
			}, time.Second*120, time.Second*2)
		}
	}
}

func (s *BaseTestingSuite) setupHelpers() {
	if s.CrdPath == "" {
		s.CrdPath = testutils.CRDPath
	}
	var err error
	s.gvkToStructuralSchema, err = testutils.GetStructuralSchemas(filepath.Join(testutils.GitRootDirectory(), s.CrdPath))
	s.Require().NoError(err)
}

// loadManifestResources populates the `manifestResources` for the given test case, by parsing each
// manifest file into a list of resources
func (s *BaseTestingSuite) loadManifestResources(testCase *TestCase) {
	if len(testCase.manifestResources) > 0 {
		// resources have already been loaded
		return
	}

	var resources []client.Object
	for _, manifest := range testCase.Manifests {
		objs, err := testutils.LoadFromFiles(manifest, s.TestInstallation.ClusterContext.Client.Scheme(), s.gvkToStructuralSchema)
		s.Require().NoError(err)
		resources = append(resources, objs...)
	}
	for manifest := range testCase.ManifestsWithTransform {
		// we don't need to transform the resource since the transformation applies to the spec and not object metadata,
		// which ensures that parsed Go objects in manifestResources can be used normally
		objs, err := testutils.LoadFromFiles(manifest, s.TestInstallation.ClusterContext.Client.Scheme(), s.gvkToStructuralSchema)
		s.Require().NoError(err)
		resources = append(resources, objs...)
	}
	testCase.manifestResources = resources
}

// loadDynamicResources populates the `dynamicResources` for the given test case. For each Gateway
// in the test case, if it is not self-managed, then the expected dynamically provisioned resources
// are added to dynamicResources.
//
// This should only be called *after* loadManifestResources has been called and we have waited
// for all the manifest objects to be created. This is because the "is self-managed" check requires
// any dependent Gateways and GatewayParameters to exist on the cluster already.
func (s *BaseTestingSuite) loadDynamicResources(testCase *TestCase) {
	if len(testCase.dynamicResources) > 0 {
		// resources have already been loaded
		return
	}

	var dynamicResources []client.Object
	for _, obj := range testCase.manifestResources {
		if gw, ok := obj.(*gwv1.Gateway); ok {
			selfManaged := IsSelfManagedGateway(gw)

			// if the gateway is not self-managed, then we expect a proxy deployment and service
			// to be created, so add them to the dynamic resource list
			if !selfManaged {
				proxyObjectMeta := metav1.ObjectMeta{
					Name:      gw.GetName(),
					Namespace: gw.GetNamespace(),
				}
				proxyResources := []client.Object{
					&appsv1.Deployment{ObjectMeta: proxyObjectMeta},
					&corev1.Service{ObjectMeta: proxyObjectMeta},
				}
				dynamicResources = append(dynamicResources, proxyResources...)
			}
		}
	}
	testCase.dynamicResources = dynamicResources
}

func IsSelfManagedGateway(gw *gwv1.Gateway) bool {
	val, ok := gw.Annotations[selfManagedGatewayAnnotation]
	return ok && strings.EqualFold(val, "true")
}

// detectAndCacheGwApiInfo detects the Gateway API version and channel from installed CRDs
// and caches the results. This is called once during suite setup.
func (s *BaseTestingSuite) detectAndCacheGwApiInfo() {
	crd := &apiextensionsv1.CustomResourceDefinition{}
	err := s.TestInstallation.ClusterContext.Client.Get(s.Ctx, client.ObjectKey{Name: "gateways.gateway.networking.k8s.io"}, crd)
	s.Require().NoError(err, "failed to get Gateway CRD to detect Gateway API version/channel")

	channel, hasChannel := crd.Annotations["gateway.networking.k8s.io/channel"]
	s.Require().True(hasChannel, "Gateway CRD missing 'gateway.networking.k8s.io/channel' annotation")
	s.gwApiChannel = GwApiChannel(channel)

	versionStr, hasVersion := crd.Annotations["gateway.networking.k8s.io/bundle-version"]
	s.Require().True(hasVersion, "Gateway CRD missing 'gateway.networking.k8s.io/bundle-version' annotation")

	version, err := semver.NewVersion(versionStr)
	s.Require().NoError(err, "failed to parse Gateway API version '%s'", versionStr)
	s.gwApiVersion = version
}

// getCurrentGwApiChannel returns the cached Gateway API channel
func (s *BaseTestingSuite) getCurrentGwApiChannel() GwApiChannel {
	return s.gwApiChannel
}

// getCurrentGwApiVersion returns the cached Gateway API version
func (s *BaseTestingSuite) getCurrentGwApiVersion() GwApiVersion {
	return GwApiVersion{Version: *s.gwApiVersion}
}

// skipTest determines if a test should be skipped based on channel/version requirements.
// This is the inverse of requirementsMatch - we skip if requirements are NOT met.
func (s *BaseTestingSuite) skipTest(testCase *TestCase) bool {
	if len(testCase.MinGwApiVersion) == 0 && len(testCase.MaxGwApiVersion) == 0 {
		return false // No requirements = run on any channel/version
	}

	currentVersion := s.getCurrentGwApiVersion()
	currentChannel := s.getCurrentGwApiChannel()

	if currentVersion.Version.String() == "" {
		s.Require().FailNow("cannot determine Gateway API version")
	}

	// Use checkCompatibleWithApiVersion and invert the result
	return !s.checkCompatibleWithApiVersion(testCase.MinGwApiVersion, testCase.MaxGwApiVersion, currentChannel, currentVersion)
}

<<<<<<< HEAD
func (h *defaultGatewayHelper) IsSelfManaged(ctx context.Context, gw *gwv1.Gateway) (bool, error) {
	return h.gwpClient.IsSelfManaged(ctx, gw)
}

// detectAndCacheGwApiInfo detects the Gateway API version and channel from installed CRDs
// and caches the results. This is called once during suite setup.
func (s *BaseTestingSuite) detectAndCacheGwApiInfo() {
	crd := &apiextensionsv1.CustomResourceDefinition{}
	err := s.TestInstallation.ClusterContext.Client.Get(s.Ctx, client.ObjectKey{Name: "gateways.gateway.networking.k8s.io"}, crd)
	s.Require().NoError(err, "failed to get Gateway CRD to detect Gateway API version/channel")

	channel, hasChannel := crd.Annotations["gateway.networking.k8s.io/channel"]
	s.Require().True(hasChannel, "Gateway CRD missing 'gateway.networking.k8s.io/channel' annotation")
	s.gwApiChannel = GwApiChannel(channel)

	versionStr, hasVersion := crd.Annotations["gateway.networking.k8s.io/bundle-version"]
	s.Require().True(hasVersion, "Gateway CRD missing 'gateway.networking.k8s.io/bundle-version' annotation")

	version, err := semver.NewVersion(versionStr)
	s.Require().NoError(err, "failed to parse Gateway API version '%s'", versionStr)
	s.gwApiVersion = version
}

// getCurrentGwApiChannel returns the cached Gateway API channel
func (s *BaseTestingSuite) getCurrentGwApiChannel() GwApiChannel {
	return s.gwApiChannel
}

// getCurrentGwApiVersion returns the cached Gateway API version
func (s *BaseTestingSuite) getCurrentGwApiVersion() GwApiVersion {
	return GwApiVersion{Version: *s.gwApiVersion}
}

// skipTest determines if a test should be skipped based on channel/version requirements.
// This is the inverse of requirementsMatch - we skip if requirements are NOT met.
func (s *BaseTestingSuite) skipTest(testCase *TestCase) bool {
	if len(testCase.MinGwApiVersion) == 0 && len(testCase.MaxGwApiVersion) == 0 {
		return false // No requirements = run on any channel/version
	}

	currentVersion := s.getCurrentGwApiVersion()
	currentChannel := s.getCurrentGwApiChannel()

	if currentVersion.Version.String() == "" {
		s.Require().FailNow("cannot determine Gateway API version")
	}

	// Use checkCompatibleWithApiVersion and invert the result
	return !s.checkCompatibleWithApiVersion(testCase.MinGwApiVersion, testCase.MaxGwApiVersion, currentChannel, currentVersion)
}

=======
>>>>>>> 4cc85d6d
// skipSuite determines if the entire suite should be skipped based on suite-level minimum version requirements.
func (s *BaseTestingSuite) skipSuite() bool {
	if len(s.MinGwApiVersion) == 0 {
		return false // No requirements = run on any channel/version
	}

	currentVersion := s.getCurrentGwApiVersion()
	currentChannel := s.getCurrentGwApiChannel()

	if currentVersion.Version.String() == "" {
		s.Require().FailNow("cannot determine Gateway API version")
	}

	// Use checkCompatibleWithApiVersion with empty max requirements (only check min)
	return !s.checkCompatibleWithApiVersion(s.MinGwApiVersion, nil, currentChannel, currentVersion)
}<|MERGE_RESOLUTION|>--- conflicted
+++ resolved
@@ -92,12 +92,9 @@
 	}
 )
 
-<<<<<<< HEAD
-=======
 // selfManagedGatewayAnnotation is the annotation used to mark a Gateway as self-managed in e2e tests
 const selfManagedGatewayAnnotation = "e2e.kgateway.dev/self-managed"
 
->>>>>>> 4cc85d6d
 // TestCase defines the manifests and resources used by a test or test suite.
 type TestCase struct {
 	// Manifests contains a list of manifest filenames.
@@ -603,9 +600,21 @@
 	return !s.checkCompatibleWithApiVersion(testCase.MinGwApiVersion, testCase.MaxGwApiVersion, currentChannel, currentVersion)
 }
 
-<<<<<<< HEAD
-func (h *defaultGatewayHelper) IsSelfManaged(ctx context.Context, gw *gwv1.Gateway) (bool, error) {
-	return h.gwpClient.IsSelfManaged(ctx, gw)
+// skipSuite determines if the entire suite should be skipped based on suite-level minimum version requirements.
+func (s *BaseTestingSuite) skipSuite() bool {
+	if len(s.MinGwApiVersion) == 0 {
+		return false // No requirements = run on any channel/version
+	}
+
+	currentVersion := s.getCurrentGwApiVersion()
+	currentChannel := s.getCurrentGwApiChannel()
+
+	if currentVersion.Version.String() == "" {
+		s.Require().FailNow("cannot determine Gateway API version")
+	}
+
+	// Use checkCompatibleWithApiVersion with empty max requirements (only check min)
+	return !s.checkCompatibleWithApiVersion(s.MinGwApiVersion, nil, currentChannel, currentVersion)
 }
 
 // detectAndCacheGwApiInfo detects the Gateway API version and channel from installed CRDs
@@ -655,8 +664,6 @@
 	return !s.checkCompatibleWithApiVersion(testCase.MinGwApiVersion, testCase.MaxGwApiVersion, currentChannel, currentVersion)
 }
 
-=======
->>>>>>> 4cc85d6d
 // skipSuite determines if the entire suite should be skipped based on suite-level minimum version requirements.
 func (s *BaseTestingSuite) skipSuite() bool {
 	if len(s.MinGwApiVersion) == 0 {
