package v1helpers

import (
	"bytes"
	"context"
	"crypto/tls"
	"crypto/x509"
	"fmt"
	"io"
	"net"
	"net/http"
	"net/http/httptest"
	"net/url"
	"strconv"
	"time"

	"github.com/solo-io/gloo/test/gomega/matchers"

	"github.com/golang/protobuf/ptypes/wrappers"

	"github.com/golang/protobuf/proto"
	"github.com/mccutchen/go-httpbin/v2/httpbin"
	. "github.com/onsi/ginkgo/v2"
	. "github.com/onsi/gomega"
	gloov1 "github.com/solo-io/gloo/projects/gloo/pkg/api/v1"
	static_plugin_gloo "github.com/solo-io/gloo/projects/gloo/pkg/api/v1/options/static"
	"github.com/solo-io/gloo/test/helpers"
	testgrpcservice "github.com/solo-io/gloo/test/v1helpers/test_grpc_service"
	"github.com/solo-io/solo-kit/pkg/api/v1/resources/core"
	"google.golang.org/grpc"
	"google.golang.org/grpc/credentials"
	healthpb "google.golang.org/grpc/health/grpc_health_v1"
)

// TestUpstream is a testing utility (used in in-memory e2e tests) to compose the following concepts:
//  1. Running an application with a custom response message (see: runTestServer)
//  2. Configuring an Upstream object to route to that application (see: newTestUpstream)
//  3. Utility methods for asserting that traffic was successfully routed to the application (see: Assertion Utilities)
type TestUpstream struct {
	Upstream    *gloov1.Upstream
	C           <-chan *ReceivedRequest
	CResp       <-chan *ReturnedResponse
	Address     string
	Port        uint32
	GrpcServers []*testgrpcservice.TestGRPCServer
}

func (tu *TestUpstream) FailGrpcHealthCheck() *testgrpcservice.TestGRPCServer {
	for _, v := range tu.GrpcServers[:len(tu.GrpcServers)-1] {
		v.HealthChecker.Fail()
	}
	return tu.GrpcServers[len(tu.GrpcServers)-1]
}

type ReceivedRequest struct {
	Method      string
	Headers     map[string][]string
	URL         *url.URL
	Body        []byte
	Host        string
	GRPCRequest proto.Message
	Port        uint32
}

func (rr *ReceivedRequest) String() string {
	var grpcRequest string
	if rr.GRPCRequest != nil {
		grpcRequest = rr.GRPCRequest.String()
	}
	return fmt.Sprintf(`Method: %s
Headers: %v
URL: %s
Body: %s
Host: %s
GRPCRequest: %s
Port: %d`, rr.Method, rr.Headers, rr.URL.String(), string(rr.Body), rr.Host,
		grpcRequest, rr.Port)
}

type ReturnedResponse struct {
	Code    int
	Body    []byte
	Headers map[string][]string
}

func (rr *ReturnedResponse) String() string {
	return fmt.Sprintf(`Code: %d
Body: %s
Headers: %v`, rr.Code, string(rr.Body), rr.Headers)
}

const (
	NO_TLS = iota
	TLS
	MTLS
)

type UpstreamTlsRequired int

// Test Upstream Factory Utilities
//
// Below are a collection of methods that can be used to create a TestUpstream with a certain behavior

func NewTestHttpUpstream(ctx context.Context, addr string) *TestUpstream {
	backendPort, requests, responses := runTestServer(ctx, "", NO_TLS)
	return newTestUpstream(addr, []uint32{backendPort}, requests, responses)
}

func NewTestHttpUpstreamWithTls(ctx context.Context, addr string, tlsServer UpstreamTlsRequired) *TestUpstream {
	backendPort, requests, responses := runTestServer(ctx, "", tlsServer)
	return newTestUpstream(addr, []uint32{backendPort}, requests, responses)
}

func NewTestHttpUpstreamWithReply(ctx context.Context, addr, reply string) *TestUpstream {
	backendPort, requests, responses := runTestServer(ctx, reply, NO_TLS)
	return newTestUpstream(addr, []uint32{backendPort}, requests, responses)
}

func NewTestHttpUpstreamWithReplyAndHealthReply(ctx context.Context, addr, reply, healthReply string) *TestUpstream {
	backendPort, requests, responses := runTestServerWithHealthReply(ctx, reply, healthReply, NO_TLS)
	return newTestUpstream(addr, []uint32{backendPort}, requests, responses)
}

// NewTestHttpUpstreamWithHttpbin creates a test upstream that routes to a server that responds with go-httpbin
func NewTestHttpUpstreamWithHttpbin(ctx context.Context, addr string) *TestUpstream {
	backendPort, requests, responses := runTestServerWithHttpbin(ctx, NO_TLS)
	return newTestUpstream(addr, []uint32{backendPort}, requests, responses)
}

func NewTestHttpsUpstreamWithReply(ctx context.Context, addr, reply string) *TestUpstream {
	backendPort, requests, responses := runTestServer(ctx, reply, TLS)
	return newTestUpstream(addr, []uint32{backendPort}, requests, responses)
}

func NewTestGRPCUpstream(ctx context.Context, addr string, replicas int) *TestUpstream {
	grpcServices := make([]*testgrpcservice.TestGRPCServer, replicas)
	for i := range grpcServices {
		grpcServices[i] = testgrpcservice.RunServer(ctx)
	}
	received := make(chan *ReceivedRequest, 100)
	returned := make(chan *ReturnedResponse, 100)
	for _, srv := range grpcServices {
		srv := srv
		go func(serveCtx context.Context) {
			defer GinkgoRecover()

			for {
				select {
				case <-serveCtx.Done():
					// context was cancelled, stop handling requests
					return
				case r := <-srv.C:
					received <- &ReceivedRequest{GRPCRequest: r, Port: srv.Port}
				}
			}
		}(ctx)
	}
	ports := make([]uint32, 0, len(grpcServices))
	for _, v := range grpcServices {
		ports = append(ports, v.Port)
	}

	us := newTestUpstream(addr, ports, received, returned)
	us.Upstream.UseHttp2 = &wrappers.BoolValue{Value: true}
	us.GrpcServers = grpcServices
	return us
}

var testUpstreamId = 0

// newTestUpstream creates a static Upstream that can route traffic to a set of ports for a given address
// It contains a unique name (since tests may run in parallel), with a suffix id that increases each invocation
func newTestUpstream(addr string, ports []uint32, requests <-chan *ReceivedRequest, responses <-chan *ReturnedResponse) *TestUpstream {
	testUpstreamId += 1
	hosts := make([]*static_plugin_gloo.Host, len(ports))
	for i, port := range ports {
		hosts[i] = &static_plugin_gloo.Host{
			Addr: addr,
			Port: port,
		}
	}
	u := &gloov1.Upstream{
		Metadata: &core.Metadata{
			Name:      fmt.Sprintf("local-test-upstream-%d", testUpstreamId),
			Namespace: "default",
		},
		UpstreamType: &gloov1.Upstream_Static{
			Static: &static_plugin_gloo.UpstreamSpec{
				Hosts: hosts,
			},
		},
	}

	return &TestUpstream{
		Upstream: u,
		C:        requests,
		CResp:    responses,
		Port:     ports[0],
	}
}

// runTestServer starts a local server listening on a random port, that responds to requests with the provided `reply`.
// It returns the port that the server is running on, and a channel which will contain requests received by this server
func runTestServer(ctx context.Context, reply string, tlsServer UpstreamTlsRequired) (uint32, <-chan *ReceivedRequest, <-chan *ReturnedResponse) {
	return runTestServerWithHealthReply(ctx, reply, "OK", tlsServer)
}

func runTestServerWithHealthReply(ctx context.Context, reply, healthReply string, tlsServer UpstreamTlsRequired) (uint32, <-chan *ReceivedRequest, <-chan *ReturnedResponse) {
	reqChan := make(chan *ReceivedRequest, 100)
	respChan := make(chan *ReturnedResponse, 100)
	handlerFunc := func(rw http.ResponseWriter, r *http.Request) {
		var rr ReceivedRequest
		var rresp ReturnedResponse
		rr.Method = r.Method

		var body []byte
		if r.Body != nil {
			body, _ = io.ReadAll(r.Body)
			_ = r.Body.Close()
			if len(body) != 0 {
				rr.Body = body
			}
		}
		rr.Host = r.Host
		rr.URL = r.URL
		rr.Headers = r.Header

		reqChan <- &rr

		if retresp := waitIfNecessary(r); retresp != nil {
			rw.WriteHeader(retresp.Code)
			rw.Write(retresp.Body)
			rresp = *retresp
		} else if reply != "" {
			rw.Write([]byte(reply))
			rresp.Code = http.StatusOK
			rresp.Headers = rw.Header()
			rresp.Body = []byte(reply)
		} else if body != nil {
			rw.Write(body)
			rresp.Code = http.StatusOK
			rresp.Headers = rw.Header()
			rresp.Body = body
		}
		respChan <- &rresp
	}

	listener, err := getListener(tlsServer)
	if err != nil {
		panic(err)
	}

	addr := listener.Addr().String()
	_, portStr, err := net.SplitHostPort(addr)
	if err != nil {
		panic(err)
	}

	port, err := strconv.Atoi(portStr)
	if err != nil {
		panic(err)
	}

	mux := http.NewServeMux()
	mux.Handle("/", http.HandlerFunc(handlerFunc))
	mux.Handle("/health", http.HandlerFunc(func(rw http.ResponseWriter, r *http.Request) {
		rw.Write([]byte(healthReply))
	}))

	go func() {
		defer GinkgoRecover()
		h := &http.Server{Handler: mux}

		go func() {
			defer GinkgoRecover()
			if err := h.Serve(listener); err != nil {
				if err != http.ErrServerClosed {
					panic(err)
				}
			}
		}()

		<-ctx.Done()
		ctx, cancel := context.WithTimeout(context.Background(), 1*time.Second)
		_ = h.Shutdown(ctx)
		cancel()
		// close channel, the http handler may panic but this should be caught by the http code.
		close(reqChan)
	}()
	return uint32(port), reqChan, respChan
}

// runTestServerWithHttpbin starts a local server listening on a random port, that responds to
<<<<<<< HEAD
// requests with go-httpbin
=======
// requests with go-httpbin. HTTPBin (https://httpbin.org/) provides common introspection
// endpoints and responses that can be used to simulate a variety of common HTTP behaviors.
>>>>>>> 8a28a686
func runTestServerWithHttpbin(ctx context.Context,
	tlsServer UpstreamTlsRequired) (uint32, <-chan *ReceivedRequest, <-chan *ReturnedResponse) {

	reqChan := make(chan *ReceivedRequest, 100)
	respChan := make(chan *ReturnedResponse, 100)

	httpbinApp := httpbin.New()

	handlerFunc := func(rw http.ResponseWriter, r *http.Request) {
		// copy the request to the request channel
		var rr ReceivedRequest
		rr.Method = r.Method
		var body []byte
		if r.Body != nil {
			body, _ = io.ReadAll(r.Body)
			_ = r.Body.Close()
			if len(body) != 0 {
				rr.Body = body
			}
		}
		rr.Method = r.Method
		rr.Host = r.Host
		rr.URL = r.URL
		rr.Headers = r.Header
		reqChan <- &rr

		// create a new recorder to capture the response
		w := httptest.NewRecorder()

		// run the request through the httpbin app
		// and get all that sweet sweet introspection
		httpbinApp.Handler().ServeHTTP(w, r)

		// copy the response to the original writer
		for k, v := range w.Header() {
			for _, vv := range v {
				rw.Header().Add(k, vv)
			}
		}
		rw.WriteHeader(w.Code)
		rw.Write(w.Body.Bytes())

		// copy the response to the response channel
		var rresp ReturnedResponse
		rresp.Code = w.Code
		rresp.Headers = w.Header()
		rresp.Body = w.Body.Bytes()
		respChan <- &rresp
	}

	listener, err := getListener(tlsServer)
	if err != nil {
		panic(err)
	}

	addr := listener.Addr().String()
	_, portStr, err := net.SplitHostPort(addr)
	if err != nil {
		panic(err)
	}

	port, err := strconv.Atoi(portStr)
	if err != nil {
		panic(err)
	}

	go func() {
		defer GinkgoRecover()
		h := &http.Server{Handler: http.HandlerFunc(handlerFunc)}

		go func() {
			defer GinkgoRecover()
			if err := h.Serve(listener); err != nil {
				if err != http.ErrServerClosed {
					panic(err)
				}
			}
		}()

		<-ctx.Done()
		ctx, cancel := context.WithTimeout(context.Background(), 1*time.Second)
		_ = h.Shutdown(ctx)
		cancel()
		// close channel, the http handler may panic but this should be caught by the http code.
		close(reqChan)
	}()
	return uint32(port), reqChan, respChan
}

func waitIfNecessary(r *http.Request) *ReturnedResponse {
	ms := 0
	if r.URL.Query().Has("wait") {
		milliseconds := r.URL.Query().Get("wait")
		var err error
		ms, err = strconv.Atoi(milliseconds)
		if err != nil {
			return &ReturnedResponse{
				Code: http.StatusBadRequest,
				Body: []byte(err.Error()),
			}
		}
	}
	time.Sleep(time.Millisecond * time.Duration(ms))
	return nil
}

func getListener(tlsServer UpstreamTlsRequired) (net.Listener, error) {
	listener, err := net.Listen("tcp", ":0")
	if err != nil {
		return nil, err
	}

	if tlsServer > NO_TLS {
		fmt.Fprintln(GinkgoWriter, "test server serving tls")
		certGenFunc, keyGenFunc := helpers.Certificate, helpers.PrivateKey
		if tlsServer == MTLS {
			fmt.Fprintln(GinkgoWriter, "test server serving mtls")
			certGenFunc, keyGenFunc = helpers.MtlsCertificate, helpers.MtlsPrivateKey
		}
		cert, key := certGenFunc(), keyGenFunc()
		certs, err := tls.X509KeyPair([]byte(cert), []byte(key))
		if err != nil {
			return nil, err
		}

		tlsConfig := &tls.Config{
			Certificates: []tls.Certificate{certs},
		}
		if tlsServer == MTLS {
			certPool := x509.NewCertPool()
			certPool.AppendCertsFromPEM([]byte(cert))
			tlsConfig.ClientCAs = certPool
			tlsConfig.ClientAuth = tls.RequireAndVerifyClientCert
		}
		listener = tls.NewListener(listener, tlsConfig)
	}
	return listener, nil
}

// Assertion Utilities
//
// Below are a collection of methods that can be used to assert that a configured TestUpstream successfully
// received traffic. ExpectCurlWithOffset`is the preferred utility, and includes a comment outlining how to use it

func TestUpstreamReachable(envoyPort uint32, tu *TestUpstream, rootca *string) {
	TestUpstreamReachableWithOffset(2, envoyPort, tu, rootca)
}

func TestUpstreamReachableWithOffset(offset int, envoyPort uint32, tu *TestUpstream, rootca *string) {
	body := []byte("solo.io test")

	ExpectHttpOK(body, rootca, envoyPort, "solo.io test")

	timeout := time.After(15 * time.Second)
	var receivedRequest *ReceivedRequest
	for {
		select {
		case <-timeout:
			if receivedRequest != nil {
				fmt.Fprintf(GinkgoWriter, "last received request: %v", *receivedRequest)
			}
			Fail("timeout testing upstream reachability")
		case receivedRequest = <-tu.C:
			if receivedRequest.Method == "POST" &&
				bytes.Equal(receivedRequest.Body, body) {
				return
			}
		}
	}

}

func ExpectHttpOK(body []byte, rootca *string, envoyPort uint32, response string) {
	ExpectHttpOKWithOffset(1, body, rootca, envoyPort, response)
}

func ExpectHttpOKWithOffset(offset int, body []byte, rootca *string, envoyPort uint32, response string) {
	ExpectHttpStatusWithOffset(offset+1, body, rootca, envoyPort, response, http.StatusOK)
}

func ExpectHttpUnavailableWithOffset(offset int, body []byte, rootca *string, envoyPort uint32, response string) {
	ExpectHttpStatusWithOffset(offset+1, body, rootca, envoyPort, response, http.StatusServiceUnavailable)
}

func ExpectHttpStatusWithOffset(offset int, body []byte, rootca *string, envoyPort uint32, response string, status int) {
	ExpectCurlWithOffset(
		offset+1,
		CurlRequest{
			RootCA: rootca,
			Port:   envoyPort,
			Path:   "/1",
			Body:   body,
		},
		CurlResponse{
			Message: response,
			Status:  status,
		})
}

type CurlRequest struct {
	RootCA  *string
	Port    uint32
	Path    string
	Body    []byte
	Host    string
	Headers map[string]string
}

type CurlResponse struct {
	Status  int
	Message string
}

// ExpectCurlWithOffset is the preferred utility for asserting that a request to a port was received and
// returned the expectedResponse. It provides the same functionality as the above methods, but groups parameters
// into a CurlRequest and CurlResponse object, which helps us avoid frequently updating the method parameters
// whenever new properties are required (telescoping constructor anti-pattern:
func ExpectCurlWithOffset(offset int, request CurlRequest, expectedResponse CurlResponse) {

	EventuallyWithOffset(offset+1, func(g Gomega) {
		// send a request with a body
		var buf bytes.Buffer
		buf.Write(request.Body)

		var client http.Client

		scheme := "http"
		if request.RootCA != nil {
			scheme = "https"
			caCertPool := x509.NewCertPool()
			ok := caCertPool.AppendCertsFromPEM([]byte(*request.RootCA))
			g.Expect(ok).To(BeTrue())

			tlsConfig := &tls.Config{
				RootCAs:            caCertPool,
				InsecureSkipVerify: true,
			}

			client.Transport = &http.Transport{
				TLSClientConfig: tlsConfig,
			}
		}

		requestUrl := fmt.Sprintf("%s://%s:%d%s", scheme, "localhost", request.Port, request.Path)
		req, err := http.NewRequest(http.MethodPost, requestUrl, &buf)
		g.Expect(err).NotTo(HaveOccurred())

		if request.Host != "" {
			req.Host = request.Host
		}
		req.Header.Set("Content-Type", "application/octet-stream")
		for headerName, headerValue := range request.Headers {
			req.Header.Set(headerName, headerValue)
		}

		resp, err := client.Do(req)
		g.Expect(err).NotTo(HaveOccurred())
		defer resp.Body.Close()
		g.Expect(resp).Should(matchers.HaveHttpResponse(&matchers.HttpResponse{
			StatusCode: expectedResponse.Status,
			Body:       expectedResponse.Message,
		}))
	}, "30s", "1s").Should(Succeed())
}

func ExpectGrpcHealthOK(rootca *string, envoyPort uint32, service string) {
	EventuallyWithOffset(2, func() error {
		// send a request with a body

		opts := []grpc.DialOption{grpc.WithBlock()}
		if rootca != nil {
			caCertPool := x509.NewCertPool()
			ok := caCertPool.AppendCertsFromPEM([]byte(*rootca))
			if !ok {
				Fail("ca cert is not OK")
			}
			creds := credentials.NewTLS(&tls.Config{
				ClientCAs:          caCertPool,
				InsecureSkipVerify: true,
			})

			opts = append(opts, grpc.WithTransportCredentials(creds))
		} else {
			opts = append(opts, grpc.WithInsecure())
		}
		conn, err := grpc.Dial(fmt.Sprintf("%s:%d", "localhost", envoyPort), opts...)
		ExpectWithOffset(2, err).NotTo(HaveOccurred())
		defer conn.Close()

		c := healthpb.NewHealthClient(conn)
		ctx, cancel := context.WithTimeout(context.Background(), time.Second)
		resp, err := c.Check(ctx, &healthpb.HealthCheckRequest{Service: service})
		cancel()
		if err != nil {
			return err
		}
		if resp.GetStatus() != healthpb.HealthCheckResponse_SERVING {
			return fmt.Errorf("%v is not SERVING", resp.GetStatus())
		}
		return nil
	}, "30s", "1s").Should(BeNil())
}<|MERGE_RESOLUTION|>--- conflicted
+++ resolved
@@ -291,12 +291,8 @@
 }
 
 // runTestServerWithHttpbin starts a local server listening on a random port, that responds to
-<<<<<<< HEAD
-// requests with go-httpbin
-=======
 // requests with go-httpbin. HTTPBin (https://httpbin.org/) provides common introspection
 // endpoints and responses that can be used to simulate a variety of common HTTP behaviors.
->>>>>>> 8a28a686
 func runTestServerWithHttpbin(ctx context.Context,
 	tlsServer UpstreamTlsRequired) (uint32, <-chan *ReceivedRequest, <-chan *ReturnedResponse) {
 
